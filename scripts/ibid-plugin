#!/usr/bin/env python
<<<<<<< HEAD
# Copyright (c) 2009-2011, Michael Gorven, Stefano Rivera
=======
# Copyright (c) 2009-2010, Michael Gorven, Stefano Rivera, Max Rabkin
>>>>>>> e443c7ac
# Released under terms of the MIT/X/Expat Licence. See COPYING for details.

from locale import getpreferredencoding
import logging
from optparse import OptionParser
from os import getenv
from os.path import exists
import sys

try:
    import readline
    if exists('.history'):
        readline.read_history_file('.history')
except ImportError:
    pass

sys.path.insert(0, '.')

import ibid
import ibid.core
from ibid.config import FileConfig
from ibid.db.models import Identity
from ibid.event import Event

parser = OptionParser(usage="""%prog [options...] [plugins...]
plugins is the list of plugins to load.
A plugin name followed by a - will be disabled rather than loaded.""")
parser.add_option('-o', '--only', dest='load_base', action='store_false',
        default=True,
        help='Only load the specified plugins, not the common base plugins')
parser.add_option('-c', '--configured', dest='load_configured',
        action='store_true', default=False,
        help='Load all all configured plugins')
parser.add_option('-p', '--public', action='store_true', default=False,
        help="Make testchan public, it's private by default")
parser.add_option('-v', '--verbose', action='store_true', default=False,
        help="Output final event objects")

(options, args) = parser.parse_args()

if options.load_configured and not options.load_base:
    parser.error("Incompatible combination: --configured and --only")

# Setup Ibid core:
class FakeAuth(object):
    def authorise(self, event, permission):
        return True

    def authenticate(self, event, credential=None):
        return True

    def drop_caches(self):
        return

ibid.auth = FakeAuth()
logging.basicConfig(level=logging.DEBUG)
ibid.config = FileConfig("ibid.ini")
ibid.config.merge(FileConfig("local.ini"))
ibid.reload_reloader()
ibid.reloader.reload_databases()
ibid.reloader.reload_dispatcher()

class TestSource(object):
    type = 'test'
    permissions = []
    supports = ('action', 'multiline', 'notice')

    def setup(self):
        pass

    def logging_name(self, name):
        return name

    def truncation_point(self, response, event=None):
        return None

    def url(self):
        return None

ibid.sources[u'test_source'] = TestSource()

load = [plugin for plugin in args if not plugin.endswith("-")]
noload = [plugin[:-1] for plugin in args if plugin.endswith("-")]

if options.load_base:
    load.extend(("admin", "core", "help", "test"))

load.extend(ibid.config.plugins.get('load', []))
noload.extend(ibid.config.plugins.get('noload', []))
autoload = options.load_configured

ibid.reloader.load_processors(load, noload, autoload)

username = unicode(getenv('USER'))
if not username:
    username = u'tester'

session = ibid.databases.ibid()

identity = session.query(Identity).filter_by(identity=username, source=u'test_source').first()
if not identity:
    identity = Identity(u'test_source',username)
    session.save(identity)
    session.commit()
    identity = session.query(Identity).filter_by(identity=username).first()
identity_id = identity.id

session.close()

encoding = getpreferredencoding()

log = logging.getLogger('scripts.ibid-plugin')

while True:
    event = Event(u'test_source', u'message')
    event.sender['id'] = event.sender['connection'] = event.sender['nick'] = username
    event.identity = identity_id
    event.account =  None
    event.addressed = not options.public
    event.public = options.public
    event.channel = u"testchan"

    try:
        event.message = unicode(raw_input('Query: '), encoding)
    except (KeyboardInterrupt, EOFError):
        break

    ibid.core.process(event, log)

    if options.verbose:
        print "Event: %s" % repr(event)

    for response in event.responses:
        if isinstance(response, basestring):
            print 'Response: %s' % response
        elif response.get('action', False):
            print 'Action: %s' % response.get('reply')
        elif response.get('notice', False):
            print 'Notice: %s' % response.get('reply')
        else:
            print 'Response: %s' % response.get('reply')

    event.session.close()

if readline:
    readline.write_history_file('.history')
print "\nExiting"

# vi: set et sta sw=4 ts=4:<|MERGE_RESOLUTION|>--- conflicted
+++ resolved
@@ -1,9 +1,5 @@
 #!/usr/bin/env python
-<<<<<<< HEAD
-# Copyright (c) 2009-2011, Michael Gorven, Stefano Rivera
-=======
-# Copyright (c) 2009-2010, Michael Gorven, Stefano Rivera, Max Rabkin
->>>>>>> e443c7ac
+# Copyright (c) 2009-2011, Michael Gorven, Stefano Rivera, Max Rabkin
 # Released under terms of the MIT/X/Expat Licence. See COPYING for details.
 
 from locale import getpreferredencoding
