--- conflicted
+++ resolved
@@ -153,11 +153,7 @@
 
 for permission in (u'accounts', u'sources', u'plugins', u'core', u'admin',
     u'config', u'saydo', u'factoidadmin', u'karmaadmin', u'eval',
-<<<<<<< HEAD
-    u'chairmeeting', u'regex'):
-=======
-    u'chairmeeting', u'nmap'):
->>>>>>> 4bbbaec9
+    u'chairmeeting', u'nmap', u'regex'):
     perm = Permission(permission, u'auth')
     account.permissions.append(perm)
 
