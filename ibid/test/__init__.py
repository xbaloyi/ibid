# Copyright (c) 2009-2011, Jeremy Thurgood, Max Rabkin, Stefano Rivera
# Released under terms of the MIT/X/Expat Licence. See COPYING for details.

import atexit
import logging
import os
from traceback import format_exception
import re
import shutil
import sys
import tempfile

import sqlalchemy

from twisted.python import log
from twisted.python.modules import getModule
from twisted.trial import unittest

import ibid
from ibid.core import process, DatabaseManager
from ibid.event import Event
from ibid.db import upgrade_schemas
from ibid.db.models import Identity
from ibid.config import FileConfig
from ibid.utils import locate_resource


# Trial collects log output, so we feed ours logs into it.
class TwistedLogHandler(logging.Handler):
    def emit(self, record):
        log.msg(self.format(record))

logging.getLogger().addHandler(TwistedLogHandler())


class FakeConfig(dict):
    def __init__(self, basedict=None):
        if basedict is None: basedict = {}
        for name, value in basedict.iteritems():
            if isinstance(value, dict):
                value = FakeConfig(value)
            self[name] = value

    def __getattr__(self, name):
        return self[name]

    def __setattr__(self, name, value):
        self[name] = value

def set_config(config):
    ibid.config = FakeConfig(config)


class TestAuth(object):
    def authorise(self, event, permission):
        return True


class TestSource(object):
    type = 'test'
    permissions = []
    supports = ('action', 'multiline', 'notice')

    def setup(self):
        pass

    def logging_name(self, name):
        return name

    def truncation_point(self, response, event=None):
        return None

    def url(self):
        return None


class TestCase(unittest.TestCase):
    """TestCase subclass, implementing:
    * detection for tests using network resources
    * basic Ibid configuration
    """
    network = False

    def setUp(self):
        super(TestCase, self).setUp()
        if self.network and os.getenv('IBID_NETWORKLESS_TEST') is not None:
            raise unittest.SkipTest('test uses network')
        ibid.config = FileConfig(locate_resource('ibid.test', 'test.ini'))


class PluginTestCase(TestCase):
    """A full-stack plugin test, implementing:
    * Loading of the specified plugins before running the tests, and cleanup
      afterwards
    * DB support (clean DB for each TestCase)
    * Test events passed through the standard Ibid event dispatcher
    """
    load = []
    noload = []
    load_base = True
    load_configured = None
    username = u'user'
    public = False
    empty_dbfile = None

    def setUp(self):
<<<<<<< HEAD
        if sqlalchemy.__version__ > '0.6.0':
            raise unittest.SkipTest(
                    "PluginTestCase doesn't work with SQLAlchemy 0.6")
        if self.network and os.getenv('IBID_NETWORKLESS_TEST') is not None:
            raise unittest.SkipTest('test uses network')

        ibid.config = FileConfig(locate_resource('ibid.test', 'test.ini'))
=======
        super(PluginTestCase, self).setUp()
>>>>>>> 8974ad5d

        if self.load_configured is None:
            self.load_configured = not self.load

        if self.load_base:
            if 'core' not in self.load:
                self.load += ['core']
            if 'core.RateLimit' not in self.noload:
                self.noload += ['core.RateLimit']

        self._create_database()

        ibid.reload_reloader()
        ibid.reloader.reload_databases()
        ibid.reloader.reload_dispatcher()
        ibid.reloader.load_processors(self.load, self.noload, self.load_configured)

        ibid.auth = TestAuth()
        self.source = u'test_source_' + unicode(id(self))
        ibid.sources[self.source] = TestSource()

        session = ibid.databases.ibid()

        self.identity = Identity(self.source, self.username)
        session.add(self.identity)
        session.commit()
        self.identity = session.query(Identity) \
            .filter_by(identity=self.username).one()

        session.close()

    def _create_empty_database(self):
        # Make a temporary test database.
        # This assumes SQLite, both in the fact that the database is a single
        # file and in forming the URL.

        # Use tempfile.mkstemp instead of self.mkstemp so that the file survives
        # between tests, but delete it on exit. Windows is why we can't have
        # nice things like NamedTemporaryFile.
        fd, PluginTestCase.empty_dbfile = tempfile.mkstemp()
        os.close(fd)
        atexit.register(os.unlink, PluginTestCase.empty_dbfile)

        ibid.config['databases']['ibid'] = 'sqlite:///' + self.empty_dbfile
        db = DatabaseManager(check_schema_versions=False, sqlite_synchronous=False)
        for module in getModule('ibid.plugins').iterModules():
            try:
                __import__(module.name)
            except Exception, e:
                print >> sys.stderr, u"Couldn't load %s plugin for skeleton DB: %s" % (
                        module.name.replace('ibid.plugins.', ''), unicode(e))
        upgrade_schemas(db['ibid'])
        del ibid.config['databases']['ibid']

    def _create_database(self):
        if self.empty_dbfile is None:
            self._create_empty_database()
        self.dbfile = self.mktemp()
        shutil.copyfile(self.empty_dbfile, self.dbfile)
        ibid.config['databases']['ibid'] = 'sqlite:///' + self.dbfile

    def make_event(self, message=None, type=u'message'):
        event = Event(self.source, type)
        event.sender['id'] = event.sender['connection'] = \
            event.sender['nick'] = self.username
        event.identity = self.identity.id
        event.account = None
        event.addressed = not self.public
        event.public = self.public
        event.channel = u'testchan'

        if message is not None:
            event.message = unicode(message)

        return event

    def fail(self, message, event=None):
        if event is not None:
            message += '\n' + repr(event)
            if 'exc_info' in event:
                message += ''.join(format_exception(*event['exc_info']))
        unittest.TestCase.fail(self, message)

    def responseMatches(self, event, regex):
        if isinstance(event, basestring):
            event = self.make_event(event)
        process(event, logging.getLogger())

        if isinstance(regex, basestring):
            regex = re.compile(regex, re.U | re.I | re.DOTALL)

        for response in event.responses:
            if regex.match(response['reply']):
                return (True, event, response['reply'])
        else:
            return (False, event, event.responses)

    def assertResponseMatches(self, event, regex):
        match, event, resp = self.responseMatches(event, regex)
        if not match:
            self.fail("No response in matches regex %r" % regex, event)

    def failIfResponseMatches(self, event, regex):
        match, event, resp = self.responseMatches(event, regex)
        if match:
            self.fail("Response %r unexpectedly matches regex %r" %
                (resp, regex), event)

    def assertSucceeds(self, event):
        if isinstance(event, basestring):
            event = self.make_event(event)
        process(event, logging.getLogger())

        self.assert_(event.get('processed', False))

        if 'complain' in event:
            self.fail("Event has complain set to %s" % event['complain'], event)

    def assertFails(self, event):
        if isinstance(event, basestring):
            event = self.make_event(event)
        process(event, logging.getLogger())

        self.assert_(event.get('processed', False))

        if event.get('processed', False) and 'complain' not in event:
            self.fail("Event was expected to fail", event)

    def tearDown(self):
        super(PluginTestCase, self).tearDown()

        for processor in ibid.processors:
            processor.shutdown()
        del ibid.processors[:]

        del ibid.sources[self.source]
        ibid.databases.ibid().bind.engine.dispose()
        os.unlink(self.dbfile)


def run():
    "Run the Ibid test suite. Bit of a hack"
    from twisted.scripts.trial import run
    import sys
    sys.argv.append('ibid')
    run()

# vi: set et sta sw=4 ts=4:<|MERGE_RESOLUTION|>--- conflicted
+++ resolved
@@ -104,7 +104,7 @@
     empty_dbfile = None
 
     def setUp(self):
-<<<<<<< HEAD
+        super(PluginTestCase, self).setUp()
         if sqlalchemy.__version__ > '0.6.0':
             raise unittest.SkipTest(
                     "PluginTestCase doesn't work with SQLAlchemy 0.6")
@@ -112,9 +112,6 @@
             raise unittest.SkipTest('test uses network')
 
         ibid.config = FileConfig(locate_resource('ibid.test', 'test.ini'))
-=======
-        super(PluginTestCase, self).setUp()
->>>>>>> 8974ad5d
 
         if self.load_configured is None:
             self.load_configured = not self.load
