--- conflicted
+++ resolved
@@ -194,15 +194,10 @@
         if self.chain_length < 1:
             event.addresponse(u"I'm not allowed to play translation games.")
         try:
-<<<<<<< HEAD
             dest_lang = self.language_code(dest_lang or self.dest_lang)
             src_lang = self.language_code(src_lang or '')
 
-            chain = set([phrase])
-=======
-            phrase, src_lang, dest_lang = self._parse_request(data)
             chain = [phrase]
->>>>>>> d2b7fba6
             for i in range(self.chain_length):
                 phrase, src_lang = self._translate(event, phrase,
                                                     src_lang, dest_lang)
