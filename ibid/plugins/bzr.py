--- conflicted
+++ resolved
@@ -114,14 +114,8 @@
 
     @handler
     def launchpad(self, event):
-<<<<<<< HEAD
         if ibid.sources[event.source].type != 'smtp' \
                 or 'X-Launchpad-Branch' not in event.headers:
-=======
-        if event.source.lower() not in ibid.sources \
-                or ibid.sources[event.source.lower()].type != 'smtp' \
-                or 'X-Launchpad-Project' not in event.headers:
->>>>>>> b947a3b5
             return
 
         event.processed = True
