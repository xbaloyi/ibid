--- conflicted
+++ resolved
@@ -30,10 +30,6 @@
 
     @match(r'^raise\s+exception$')
     def handler(self, event):
-<<<<<<< HEAD
-=======
-        event.addresponse(u"I'll except in a moment")
->>>>>>> 103d3e76
         raise Exception("Ow, that hurt.")
 
 # vi: set et sta sw=4 ts=4: