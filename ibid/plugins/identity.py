import string
from random import choice
import logging

from sqlalchemy.orm import eagerload
from sqlalchemy.sql import func
from sqlalchemy.exceptions import IntegrityError

import ibid
from ibid.plugins import Processor, match, auth_responses
from ibid.models import Account, Identity, Attribute

help = {}
identify_cache = {}

log = logging.getLogger('plugins.identity')

help['accounts'] = u'An account represents a person. ' \
        'An account has one or more identities, which is a user on a specific source.'
class Accounts(Processor):
    u"""create account [<name>]
    delete (my account|account <name>)
    rename (my account|account <name>) to <name>"""
    feature = 'accounts'

<<<<<<< HEAD
    @match(r'^create\s+account\s+(.+)$')
    def account(self, event, username):
=======
    @match(r'^create\s+account(?:\s+(.+))?$')
    def new_account(self, event, username):
        session = ibid.databases.ibid()
>>>>>>> 90fce786
        admin = False

        if event.account:
            if ibid.auth.authenticate(event) and ibid.auth.authorise(event, 'accounts'):
                admin = True
            else:
                account = event.session.query(Account).filter_by(id=event.account).first()
                event.addresponse(u'You already have an account called "%s"', account.username)
                return

<<<<<<< HEAD
        account = event.session.query(Account).filter_by(username=username).first()
=======
        if not username:
            identity = session.query(Identity).get(event.identity)
            username = identity.identity

        account = session.query(Account).filter_by(username=username).first()
>>>>>>> 90fce786
        if account:
            event.addresponse(u'There is already an account called "%s". ' \
                    'Please choose a different name', account.username)
            return

        account = Account(username)
<<<<<<< HEAD
        event.session.save_or_update(account)
        event.session.flush()
        log.info(u"Created account %s (%s) by %s/%s (%s)",
                account.id, account.username, event.account, event.identity, event.sender['connection'])

        if not admin:
            identity = event.session.query(Identity).filter_by(id=event.identity).first()
            identity.account_id = account.id
            session.save_or_update(identity)
            event.session.flush()
=======
        session.save_or_update(account)
        session.flush()
        log.info(u"Created account %s (%s) by %s/%s (%s)",
                account.id, account.username, event.account, event.identity, event.sender['connection'])

        if admin:
            identity = session.query(Identity).filter_by(identity=username, source=event.source.lower()).first()
            if identity:
                identity.account_id = account.id
                session.save_or_update(identity)
                session.flush()
                log.info(u"Attached identity %s (%s on %s) to account %s (%s)", identity.id, identity.identity, identity.source, account.id, account.username)
        else:
            identity = session.query(Identity).filter_by(id=event.identity).first()
            identity.account_id = account.id
            session.save_or_update(identity)
            session.flush()
>>>>>>> 90fce786
            log.info(u"Attached identity %s (%s on %s) to account %s (%s)",
                    identity.id, identity.identity, identity.source, account.id, account.username)

        identify_cache.clear()
        event.addresponse(True)

    @match(r'^delete\s+(?:(my)\s+account|account\s+(.+))$')
    def del_account(self, event, own, username):
        session = ibid.databases.ibid()
        admin = False

        if own:
            if event.account:
                account = session.query(Account).filter_by(id=event.account).first()
            else:
                event.addresponse(u"You don't have an account")
                return
        else:
            if ibid.auth.authenticate(event) and ibid.auth.authorise(event, 'accounts'):
                admin = True
            account = session.query(Account).filter_by(username=username).first()
            if not account:
                if admin:
                    event.addresponse(u"Sorry, no such account")
                return
            elif not admin or username != account.username:
                return
        
        session.begin()
        session.delete(account)
        session.commit()
        identify_cache.clear()

        log.info(u"Deleted account %s (%s) by %s/%s (%s)",
                account.id, account.username, event.account, event.identity, event.sender['connection'])
        event.addresponse(True)

    @match(r'^rename\s+(?:(my)\s+account|account\s+(.+))\s+to\s+(.+)$')
    def ren_account(self, event, own, username, newname):
        session = ibid.databases.ibid()
        admin = False

        if own:
            if event.account:
                account = session.query(Account).filter_by(id=event.account).first()
            else:
                event.addresponse(u"You don't have an account")
                return
        else:
            if ibid.auth.authenticate(event) and ibid.auth.authorise(event, 'accounts'):
                admin = True
            account = session.query(Account).filter_by(username=username).first()
            if not account:
                if admin:
                    event.addresponse(u"Sorry, no such account")
                return
            elif not admin and username != account.username:
                return
        
        oldname = account.username
        account.username = newname

        session.save_or_update(account)
        identify_cache.clear()

        session.flush()
        session.close()

        log.info(u"Renamed account %s (%s) to %s by %s/%s (%s)",
                account.id, oldname, account.username, event.account, event.identity, event.sender['connection'])
        event.addresponse(True)

chars = string.letters + string.digits

class Identities(Processor):
    u"""(I am|<username> is) <identity> on <source>
    remove identity <identity> on <source> [from <username>]"""
    feature = 'accounts'
    priority = -10

    def __init__(self, name):
        Processor.__init__(self, name)
        self.tokens = {}

    @match(r'^(I|.+?)\s+(?:is|am)\s+(.+)\s+on\s+(.+)$')
    def identity(self, event, username, identity, source):
        admin = False
        identity = identity.replace(' ', '')

        if username.upper() == 'I':
            if event.account:
                account = event.session.query(Account).filter_by(id=event.account).first()
            else:
                username = event.sender['id']

                account = event.session.query(Account).filter_by(username=username).first()

                if account:
                    event.addresponse(u'I tried to create the account %s for you, but it already exists. '
                        u"Please use 'create account <name>'", username)
                    return

                account = Account(username)
                event.session.save_or_update(account)

                currentidentity = event.session.query(Identity).filter_by(id=event.identity).first()
                currentidentity.account_id = account.id
                event.session.save_or_update(currentidentity)

                identify_cache.clear()

                event.addresponse(u"I've created the account %s for you", username)

                event.session.flush()
                log.info(u"Created account %s (%s) by %s/%s (%s)",
                        account.id, account.username, event.account, event.identity, event.sender['connection'])
                log.info(u"Attached identity %s (%s on %s) to account %s (%s)",
                        currentidentity.id, currentidentity.identity, currentidentity.source, account.id, account.username)

        else:
            if not auth_responses(event, 'accounts'):
                return
            admin = True
            account = event.session.query(Account).filter_by(username=username).first()
            if not account:
                event.addresponse(u"I don't know who %s is", username)
                return

        ident = event.session.query(Identity) \
                .filter(func.lower(Identity.identity) == identity.lower()) \
                .filter(func.lower(Identity.source) == source.lower()).first()
        if ident and ident.account:
            event.addresponse(u'This identity is already attached to account %s',
                    ident.account.username)
            return

        if source not in ibid.sources:
            event.addresponse(u'I am not connected to %s', source)
            return
        else:
            source = ibid.sources[source].name

        if not admin:
            token = ''.join([choice(chars) for i in xrange(16)])
            self.tokens[token] = (account.id, identity, source)
            response = {'reply': u'Please send me this message from %s on %s: %s' % (identity, source, token)}
            if event.public:
                response['target'] = event.sender['id']
            event.addresponse(response)
            log.info(u"Sent token %s to %s/%s (%s)",
                    token, event.account, event.identity, event.sender['connection'])

        else:
            if not ident:
                ident = Identity(source, identity)
            ident.account_id = account.id
            event.session.save_or_update(ident)

            identify_cache.clear()
            event.addresponse(True)

            event.session.flush()
            log.info(u"Attached identity %s (%s on %s) to account %s (%s) by %s/%s (%s)",
                    ident.id, ident.identity, ident.source, account.id, account.username,
                    event.account, event.identity, event.sender['connection'])

    @match(r'^(\S{16})$')
    def token(self, event, token):
        if token in self.tokens:
            (account_id, user, source) = self.tokens[token]
            if event.source.lower() != source.lower() or event.sender['id'].lower() != user.lower():
                event.addresponse(u'You need to send me this token from %(name)s on %(source)s', {
                    'name': user,
                    'source': source,
                })
                return

            identity = event.session.query(Identity) \
                    .filter(func.lower(Identity.identity) == user.lower()) \
                    .filter(func.lower(Identity.source) == source.lower()).first()
            if not identity:
                identity = Identity(source, user)
            identity.account_id = account_id
            event.session.save_or_update(identity)
            identify_cache.clear()

            del self.tokens[token]
            event.addresponse(u'Identity added')

            event.session.flush()
            log.info(u"Attached identity %s (%s on %s) to account %s by %s/%s (%s) with token %s",
                    identity.id, identity.identity, identity.source, account_id, event.account,
                    event.identity, event.sender['connection'], token)

    @match(r'^remove\s+identity\s+(.+?)\s+on\s+(\S+)(?:\s+from\s+(\S+))?$')
    def remove(self, event, user, source, username):
        if not username:
            account = event.session.query(Account).get(event.account)
        else:
            if not auth_responses(event, 'accounts'):
                return
            account = event.session.query(Account).filter_by(username=username).first()
            if not account:
                event.addresponse(u"I don't know who %s is", username)
                return

        identity = event.session.query(Identity) \
                .filter_by(account_id=account.id) \
                .filter(func.lower(Identity.identity) == user.lower()) \
                .filter(func.lower(Identity.source) == source.lower()).first()
        if not identity:
            event.addresponse(u"I don't know about that identity")
        else:
            identity.account_id = None
            event.session.save_or_update(identity)
            identify_cache.clear()
            event.addresponse(True)
            log.info(u"Removed identity %s (%s on %s) from account %s (%s) by %s/%s (%s)",
                    identity.id, identity.identity, identity.source, account.id,
                    account.username, event.account, event.identity, event.sender['connection'])

class Attributes(Processor):
    u"""set (my|<account>) <name> to <value>"""
    feature = 'accounts'

    @match(r"^set\s+(my|.+?)(?:\'s)?\s+(.+)\s+to\s+(.+)$")
    def attribute(self, event, username, name, value):

        if username.lower() == 'my':
            if not event.account:
                event.addresponse(u"I don't know who you are")
                return
            account = event.session.query(Account).filter_by(id=event.account).first()
            if not account:
                event.addresponse(u"%s doesn't exist. Please use 'add account' first", username)
                return

        else:
            if not auth_responses(event, 'accounts'):
                return
            account = event.session.query(Account).filter_by(username=username).first()
            if not account:
                event.addresponse(u"I don't know who %s is", username)
                return

        account.attributes.append(Attribute(name, value))
        event.session.save_or_update(account)
        event.addresponse(True)
        log.info(u"Added attribute '%s' = '%s' to account %s (%s) by %s/%s (%s)",
                name, value, account.id, account.username, event.account,
                event.identity, event.sender['connection'])

class Describe(Processor):
    u"""who (am I|is <username>)"""
    feature = "accounts"

    @match(r'^who\s+(?:is|am)\s+(I|.+?)$')
    def describe(self, event, username):
        if username.upper() == 'I':
            if not event.account:
                identity = event.session.query(Identity).get(event.identity)
                event.addresponse(u"%(name)s on %(source)s", {
                    'name': identity.identity,
                    'source': identity.source,
                })
                return
            account = event.session.query(Account).get(event.account)

        else:
            account = event.session.query(Account).filter_by(username=username).first()
            if not account:
                event.addresponse(u"I don't know who %s is", username)
                return

        event.addresponse(u'%(accountname)s is %(identities)s', {
            'accountname': account.username,
            'identities': u', '.join(u'%s on %s' % (identity.identity, identity.source) for identity in account.identities),
        })

class Identify(Processor):

    priority = -1600

    def process(self, event):
        if event.sender:
            if (event.source, event.sender['connection']) in identify_cache:
                (event.identity, event.account) = identify_cache[(event.source, event.sender['connection'])]
                return

            identity = event.session.query(Identity) \
                    .options(eagerload('account')) \
                    .filter(func.lower(Identity.source) == event.source.lower()) \
                    .filter(func.lower(Identity.identity) == event.sender['id'].lower()) \
                    .first()
            if not identity:
                identity = Identity(event.source, event.sender['id'])
                event.session.save_or_update(identity)
                try:
                    event.session.commit()
                    log.info(u'Created identity %s for %s on %s', identity.id, identity.identity, identity.source)
                except IntegrityError:
                    event.session.rollback()
                    event.session.close()
                    del event['session']
                    log.debug(u'Race encountered creating identity for %s on %s', event.sender['id'], event.source)
                    identity = event.session.query(Identity) \
                            .options(eagerload('account')) \
                            .filter(func.lower(Identity.source) == event.source.lower()) \
                            .filter(func.lower(Identity.identity) == event.sender['id'].lower()) \
                            .one()

            event.identity = identity.id
            if identity.account:
                event.account = identity.account.id
            else:
                event.account = None
            identify_cache[(event.source, event.sender['connection'])] = (event.identity, event.account)

def get_identities(event):
    if event.account:
        account = event.session.query(Account).get(event.account)
        return [identity.id for identity in account.identities]
    else:
        return (event.identity,)

# vi: set et sta sw=4 ts=4:<|MERGE_RESOLUTION|>--- conflicted
+++ resolved
@@ -23,14 +23,8 @@
     rename (my account|account <name>) to <name>"""
     feature = 'accounts'
 
-<<<<<<< HEAD
-    @match(r'^create\s+account\s+(.+)$')
-    def account(self, event, username):
-=======
     @match(r'^create\s+account(?:\s+(.+))?$')
     def new_account(self, event, username):
-        session = ibid.databases.ibid()
->>>>>>> 90fce786
         admin = False
 
         if event.account:
@@ -41,51 +35,36 @@
                 event.addresponse(u'You already have an account called "%s"', account.username)
                 return
 
-<<<<<<< HEAD
+        if not username:
+            identity = event.session.query(Identity).get(event.identity)
+            username = identity.identity
+
         account = event.session.query(Account).filter_by(username=username).first()
-=======
-        if not username:
-            identity = session.query(Identity).get(event.identity)
-            username = identity.identity
-
-        account = session.query(Account).filter_by(username=username).first()
->>>>>>> 90fce786
         if account:
             event.addresponse(u'There is already an account called "%s". ' \
                     'Please choose a different name', account.username)
             return
 
         account = Account(username)
-<<<<<<< HEAD
         event.session.save_or_update(account)
         event.session.flush()
         log.info(u"Created account %s (%s) by %s/%s (%s)",
                 account.id, account.username, event.account, event.identity, event.sender['connection'])
 
-        if not admin:
+        if admin:
+            identity = event.session.query(Identity) \
+                    .filter_by(identity=username, source=event.source.lower()).first()
+            if identity:
+                identity.account_id = account.id
+                event.session.save_or_update(identity)
+                event.session.flush()
+                log.info(u"Attached identity %s (%s on %s) to account %s (%s)",
+                        identity.id, identity.identity, identity.source, account.id, account.username)
+        else:
             identity = event.session.query(Identity).filter_by(id=event.identity).first()
             identity.account_id = account.id
-            session.save_or_update(identity)
+            event.session.save_or_update(identity)
             event.session.flush()
-=======
-        session.save_or_update(account)
-        session.flush()
-        log.info(u"Created account %s (%s) by %s/%s (%s)",
-                account.id, account.username, event.account, event.identity, event.sender['connection'])
-
-        if admin:
-            identity = session.query(Identity).filter_by(identity=username, source=event.source.lower()).first()
-            if identity:
-                identity.account_id = account.id
-                session.save_or_update(identity)
-                session.flush()
-                log.info(u"Attached identity %s (%s on %s) to account %s (%s)", identity.id, identity.identity, identity.source, account.id, account.username)
-        else:
-            identity = session.query(Identity).filter_by(id=event.identity).first()
-            identity.account_id = account.id
-            session.save_or_update(identity)
-            session.flush()
->>>>>>> 90fce786
             log.info(u"Attached identity %s (%s on %s) to account %s (%s)",
                     identity.id, identity.identity, identity.source, account.id, account.username)
 
@@ -94,19 +73,18 @@
 
     @match(r'^delete\s+(?:(my)\s+account|account\s+(.+))$')
     def del_account(self, event, own, username):
-        session = ibid.databases.ibid()
         admin = False
 
         if own:
             if event.account:
-                account = session.query(Account).filter_by(id=event.account).first()
+                account = event.session.query(Account).filter_by(id=event.account).first()
             else:
                 event.addresponse(u"You don't have an account")
                 return
         else:
             if ibid.auth.authenticate(event) and ibid.auth.authorise(event, 'accounts'):
                 admin = True
-            account = session.query(Account).filter_by(username=username).first()
+            account = event.session.query(Account).filter_by(username=username).first()
             if not account:
                 if admin:
                     event.addresponse(u"Sorry, no such account")
@@ -114,9 +92,7 @@
             elif not admin or username != account.username:
                 return
         
-        session.begin()
-        session.delete(account)
-        session.commit()
+        event.session.delete(account)
         identify_cache.clear()
 
         log.info(u"Deleted account %s (%s) by %s/%s (%s)",
@@ -125,19 +101,18 @@
 
     @match(r'^rename\s+(?:(my)\s+account|account\s+(.+))\s+to\s+(.+)$')
     def ren_account(self, event, own, username, newname):
-        session = ibid.databases.ibid()
         admin = False
 
         if own:
             if event.account:
-                account = session.query(Account).filter_by(id=event.account).first()
+                account = event.session.query(Account).filter_by(id=event.account).first()
             else:
                 event.addresponse(u"You don't have an account")
                 return
         else:
             if ibid.auth.authenticate(event) and ibid.auth.authorise(event, 'accounts'):
                 admin = True
-            account = session.query(Account).filter_by(username=username).first()
+            account = event.session.query(Account).filter_by(username=username).first()
             if not account:
                 if admin:
                     event.addresponse(u"Sorry, no such account")
@@ -148,11 +123,8 @@
         oldname = account.username
         account.username = newname
 
-        session.save_or_update(account)
+        event.session.save_or_update(account)
         identify_cache.clear()
-
-        session.flush()
-        session.close()
 
         log.info(u"Renamed account %s (%s) to %s by %s/%s (%s)",
                 account.id, oldname, account.username, event.account, event.identity, event.sender['connection'])
