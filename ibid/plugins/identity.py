--- conflicted
+++ resolved
@@ -2,22 +2,11 @@
 from random import choice
 import logging
 
-<<<<<<< HEAD
-from sqlalchemy import and_, or_
-from sqlalchemy.orm import eagerload
-from sqlalchemy.sql import func
-from sqlalchemy.exceptions import IntegrityError
-
 import ibid
 from ibid.config import Option
+from ibid.db import eagerload, IntegrityError, and_, or_
+from ibid.db.models import Account, Identity, Attribute
 from ibid.plugins import Processor, match, handler, auth_responses, authorise
-from ibid.models import Account, Identity, Attribute
-=======
-import ibid
-from ibid.db import eagerload, IntegrityError
-from ibid.db.models import Account, Identity, Attribute
-from ibid.plugins import Processor, match, auth_responses
->>>>>>> 2d10c5a5
 from ibid.utils import human_join
 
 help = {}
@@ -406,10 +395,10 @@
             .filter(
                 or_(
                     and_(
-                        func.lower(Identity.identity) == who.lower(),
-                        func.lower(Identity.source) == event.source.lower(),
+                        Identity.identity == who,
+                        Identity.source == event.source,
                     ),
-                    func.lower(Account.username) == who.lower(),
+                    Account.username == who,
                 )) \
             .first()
 
@@ -495,8 +484,8 @@
         return (event.identity,)
 
 def identify(session, source, id):
-    identity = session.query(Identity).filter(func.lower(Identity.source) == source.lower()) \
-        .filter(func.lower(Identity.identity) == id.lower()).first()
+    identity = session.query(Identity) \
+                      .filter_by(source=source, identity=id).first()
     return identity and identity.id
 
 # vi: set et sta sw=4 ts=4: