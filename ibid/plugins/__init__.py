# Copyright (c) 2008-2010, Michael Gorven, Stefano Rivera
# Released under terms of the MIT/X/Expat Licence. See COPYING for details.

from copy import copy
from datetime import timedelta
from inspect import getargspec, getmembers, ismethod
import logging
import re
from threading import Lock

from twisted.spread import pb
from twisted.web import resource
try:
    from twisted.plugin import pluginPackagePaths
except ImportError:
    # Not available in Twisted 2.5.0 in Ubuntu hardy
    # This is straight from twisted.plugin
    import os.path
    import sys
    def pluginPackagePaths(name):
        package = name.split('.')
        return [os.path.abspath(os.path.join(x, *package)) for x in sys.path
            if not os.path.exists(os.path.join(x, *package + ['__init__.py']))]

import ibid
from ibid.compat import json

__path__ = pluginPackagePaths(__name__) + __path__

for cat, desc, weight in (
            ('account', u'bot accounts and permissions', None),
            ('admin', u'administrative functions', None),
            ('calculate', u'calculations', 0),
            ('convert', u'conversions', 0),
            ('debug', u'debugging me', None),
            ('decide', u'decisions', -2),
            ('development', u'software development', 10),
            ('fun', u'silly fun stuff', 0),
            ('game', u'games', -2),
            ('lookup', u'looking things up', -10),
            ('monitor', u'monitoring things', -2),
            ('remember', u'remembering things', -5),
            ('web', u'browsing the Internet', 0),
            ('message', u'delivering messages', -5),
            ('south africa', u'South African stuff', 10),
            ('sysadmin', u'System Administration', 5),
        ):
    if cat not in ibid.categories:
        ibid.categories[cat] = {
            'description': desc,
            'weight': weight,
        }

class Processor(object):
    """Base class for Ibid plugins.
    Processors receive events and (optionally) do things with them.

    Events are filtered in process() by to the following attributes:
    event_types: Only these types of events
    addressed: Require the bot to be addressed for public messages
    processed: Process events marked as already having been handled
    permission: The permission to check when calling @authorised handlers

    priority: Low priority Processors are handled first

    autoload: Load this Processor, when loading the plugin, even if not
    explicitly required in the configuration file
    """

    event_types = (u'message',)
    addressed = True
    processed = False
    priority = 0
    autoload = True
    _event_handlers = None
    _periodic_handlers = None

    __log = logging.getLogger('plugins')

    def __new__(cls, *args):
        if cls.processed and cls.priority == 0:
            cls.priority = 1500

        for name, option in options.items():
            new = copy(option)
            new.default = getattr(cls, name)
            setattr(cls, name, new)

        for attr, listname in (
                ('handler', 'event'),
                ('periodic', 'periodic')):
            listname = '_Processor__%s_handlers' % listname
            if not hasattr(cls, listname):
                setattr(cls, listname, [])
            handlers = getattr(cls, listname)

            for name, item in cls.__dict__.iteritems():
                if getattr(item, attr, False) and name not in handlers:
                    handlers.append(name)

        return super(Processor, cls).__new__(cls)

    def __init__(self, name):
        self.name = name
        self.setup()

    def setup(self):
        "Apply configuration. Called on every config reload"
        for name, method in getmembers(self, ismethod):
            if hasattr(method, 'interval_config_key'):
                method.im_func.interval = timedelta(
                        seconds=getattr(self, method.interval_config_key, 0))

    def shutdown(self):
        pass

    def process(self, event):
        "Process a single event"
        if event.type == 'clock':
            for method in self._get_periodic_handlers():
                self._run_periodic_handler(method, event)

        if event.type not in self.event_types:
            return

        if self.addressed and ('addressed' not in event or not event.addressed):
            return

        if not self.processed and event.processed:
            return

        found = False
        for method in self._get_event_handlers():
            if not hasattr(method, 'pattern'):
                found = True
                method(event)
            elif hasattr(event, 'message'):
                found = True
                match = method.pattern.search(
                        event.message[method.message_version])
                if match is not None:
                    if (not getattr(method, 'auth_required', False)
                            or auth_responses(event, self.permission)):
                        method(event, *match.groups())
                    elif not getattr(method, 'auth_fallthrough', True):
                        event.processed = True

        if not found:
            raise RuntimeError(u'No handlers found in %s' % self)

        return event

    def _get_event_handlers(self):
        "Find all the handlers (regex matching and blind)"
        for handler in self._event_handlers or self.__event_handlers:
            yield getattr(self, handler)

    def _get_periodic_handlers(self):
        "Find all the periodic handlers"
        for handler in self._periodic_handlers or self.__periodic_handlers:
            yield getattr(self, handler)

    def _run_periodic_handler(self, method, event):
        "Run a periodic handler, if appropriate"
        if (method.interval.seconds > 0
                and not method.disabled
                and method.lock.acquire(0)):
            if method.last_called is None:
                # First call, set up initial_delay
                method.im_func.last_called = event.time
            elif event.time - method.last_called >= (
                    method.initial_delay or method.interval):
                method.im_func.initial_delay = None
                method.im_func.last_called = event.time
                name = u'%s.%s' % (self.__class__.__name__, method.__name__)
                try:
                    self.__log.debug(u'Running periodic event: %s', name)
                    method(event)
                    if method.failing:
                        self.__log.info(u'No longer failing: %s', name)
                        method.im_func.failing = False
                except:
                    if not method.failing:
                        self.__log.exception(u'Periodic method failing: %s',
                                             name)
                        method.im_func.failing = True
                    else:
                        self.__log.debug(u'Still failing: %s', name)

            method.lock.release()

# This is a bit yucky, but necessary since ibid.config imports Processor
from ibid.config import BoolOption, IntOption
options = {
    'addressed': BoolOption('addressed',
        u'Only process events if bot was addressed'),
    'processed': BoolOption('processed',
        u"Process events even if they've already been processed"),
    'priority': IntOption('priority', u'Processor priority'),
}

def handler(function):
    "Wrapper: Handle all events"
    function.handler = True
    function.message_version = 'clean'
    return function

def match(regex, version='clean'):
    "Wrapper: Handle all events where the message matches the regex"
    pattern = re.compile(regex, re.I | re.DOTALL)
    def wrap(function):
        function.handler = True
        function.pattern = pattern
        function.message_version = version
        return function
    return wrap

def auth_responses(event, permission):
    """Mark an event as having required authorisation, and return True if the
    event sender has permission.
    """
    if not ibid.auth.authorise(event, permission):
        event.complain = u'notauthed'
        return False

    return True

def authorise(fallthrough=True):
    """Require the permission specified in Processer.permission for the sender
    On failure, flags the event for Complain to respond appropriatly.
    If fallthrough=False, set the processed Flag to bypass later plugins.
    """
    def wrap(function):
        function.auth_required = True
        function.auth_fallthrough = fallthrough
        return function
    return wrap

def periodic(interval=0, config_key=None, initial_delay=60):
    """Wrapper: Run this handler every interval seconds
    If a config_key is provided, the interval will be set in Processor.setup()
    """
    def wrap(function):
        function.periodic = True
        function.disabled = False
        function.lock = Lock()
        function.last_called = None
        function.interval = timedelta(seconds=interval)
        function.initial_delay = timedelta(seconds=initial_delay)
        if config_key is not None:
            function.interval_config_key = config_key
        function.failing = False
        return function
    return wrap

from ibid.source.http import templates

class RPC(pb.Referenceable, resource.Resource):
    isLeaf = True

    def __init__(self):
<<<<<<< HEAD
        ibid.rpc[self.features] = self
=======
        ibid.rpc[self.feature[0]] = self
>>>>>>> 28a3295e
        self.form = templates.get_template('plugin_form.html')
        self.list = templates.get_template('plugin_functions.html')

    def get_function(self, request):
        method = request.postpath[0]

        if hasattr(self, 'remote_%s' % method):
            return getattr(self, 'remote_%s' % method)

        return None

    def render_POST(self, request):
        args = []
        for arg in request.postpath[1:]:
            try:
                arg = json.loads(arg)
            except ValueError, e:
                pass
            args.append(arg)

        kwargs = {}
        for key, value in request.args.items():
            try:
                value = json.loads(value[0])
            except ValueError, e:
                value = value[0]
            kwargs[key] = value

        function = self.get_function(request)
        if not function:
            return "Not found"

        try:
            result = function(*args, **kwargs)
            return json.dumps(result)
        except Exception, e:
            return json.dumps({'exception': True, 'message': unicode(e)})

    def render_GET(self, request):
        function = self.get_function(request)
        if not function:
            functions = []
            for name, method in getmembers(self, ismethod):
                if name.startswith('remote_'):
                    functions.append(name.replace('remote_', '', 1))

<<<<<<< HEAD
            return self.list.render(object=self.features, functions=functions) \
=======
            return self.list.render(object=self.feature[0], functions=functions) \
>>>>>>> 28a3295e
                    .encode('utf-8')

        args, varargs, varkw, defaults = getargspec(function)
        del args[0]
        if len(args) == 0 or len(request.postpath) > 1 or len(request.args) > 0:
            return self.render_POST(request)

        return self.form.render(args=args).encode('utf-8')

# vi: set et sta sw=4 ts=4:<|MERGE_RESOLUTION|>--- conflicted
+++ resolved
@@ -259,11 +259,7 @@
     isLeaf = True
 
     def __init__(self):
-<<<<<<< HEAD
-        ibid.rpc[self.features] = self
-=======
-        ibid.rpc[self.feature[0]] = self
->>>>>>> 28a3295e
+        ibid.rpc[self.features[0]] = self
         self.form = templates.get_template('plugin_form.html')
         self.list = templates.get_template('plugin_functions.html')
 
@@ -310,11 +306,7 @@
                 if name.startswith('remote_'):
                     functions.append(name.replace('remote_', '', 1))
 
-<<<<<<< HEAD
-            return self.list.render(object=self.features, functions=functions) \
-=======
-            return self.list.render(object=self.feature[0], functions=functions) \
->>>>>>> 28a3295e
+            return self.list.render(object=self.features[0], functions=functions) \
                     .encode('utf-8')
 
         args, varargs, varkw, defaults = getargspec(function)
