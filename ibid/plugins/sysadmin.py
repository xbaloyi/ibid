# Copyright (c) 2009-2010, Michael Gorven, Stefano Rivera
# Released under terms of the MIT/X/Expat Licence. See COPYING for details.

<<<<<<< HEAD
import re
from subprocess import Popen, PIPE
=======
>>>>>>> a925740c
import os
from subprocess import Popen, PIPE

from ibid.plugins import Processor, match
from ibid.config import Option
from ibid.utils import file_in_path, unicode_output, human_join, cacheable_download

help = {}

help['aptitude'] = u'Searches for packages'
class Aptitude(Processor):
    u"""apt (search|show) <term>"""
    feature = 'aptitude'

    aptitude = Option('aptitude', 'Path to aptitude executable', 'aptitude')

    bad_search_strings = (
        "?action", "~a", "?automatic", "~A", "?broken", "~b",
        "?config-files", "~c", "?garbage", "~g", "?installed", "~i",
        "?new", "~N", "?obsolete", "~o", "?upgradable", "~U",
        "?user-tag", "?version", "~V"
    )

    def setup(self):
        if not file_in_path(self.aptitude):
            raise Exception("Cannot locate aptitude executable")

    def _check_terms(self, event, term):
        "Check for naughty users"

        for word in self.bad_search_strings:
            if word in term:
                event.addresponse(u"I can't tell you about my host system. Sorry")
                return False

        if term.strip().startswith("-"):
            event.addresponse(False)
            return False

        return True

    @match(r'^(?:apt|aptitude|apt-get|apt-cache)\s+search\s+(.+)$')
    def search(self, event, term):

        if not self._check_terms(event, term):
            return

        apt = Popen([self.aptitude, 'search', '-F', '%p', term], stdout=PIPE, stderr=PIPE)
        output, error = apt.communicate()
        code = apt.wait()

        if code == 0:
            if output:
                output = unicode_output(output.strip())
                output = [line.strip() for line in output.splitlines()]
                event.addresponse(u'Found %(num)i packages: %(names)s', {
                    'num': len(output),
                    'names': human_join(output),
                })
            else:
                event.addresponse(u'No packages found')
        else:
            error = unicode_output(error.strip())
            if error.startswith(u"E: "):
                error = error[3:]
            event.addresponse(u"Couldn't search: %s", error)

    @match(r'^(?:apt|aptitude|apt-get)\s+show\s+(.+)$')
    def show(self, event, term):

        if not self._check_terms(event, term):
            return

        apt = Popen([self.aptitude, 'show', term], stdout=PIPE, stderr=PIPE)
        output, error = apt.communicate()
        code = apt.wait()

        if code == 0:
            description = None
            provided = None
            output = unicode_output(output)
            for line in output.splitlines():
                if not description:
                    if line.startswith(u'Description:'):
                        description = u'%s:' % line.split(None, 1)[1]
                    elif line.startswith(u'Provided by:'):
                        provided = line.split(None, 2)[2]
                elif line != "":
                    description += u' ' + line.strip()
                else:
                    # More than one package listed
                    break
            if provided:
                event.addresponse(u'Virtual package provided by %s', provided)
            elif description:
                event.addresponse(description)
            else:
                raise Exception("We couldn't successfully parse aptitude's output")
        else:
            error = unicode_output(error.strip())
            if error.startswith(u"E: "):
                error = error[3:]
            event.addresponse(u"Couldn't find package: %s", error)

help['apt-file'] = u'Searches for packages containing the specified file'
class AptFile(Processor):
    u"""apt-file [search] <term>"""
    feature = 'apt-file'

    aptfile = Option('apt-file', 'Path to apt-file executable', 'apt-file')

    def setup(self):
        if not file_in_path(self.aptfile):
            raise Exception("Cannot locate apt-file executable")

    @match(r'^apt-?file\s+(?:search\s+)?(.+)$')
    def search(self, event, term):
        apt = Popen([self.aptfile, 'search', term], stdout=PIPE, stderr=PIPE)
        output, error = apt.communicate()
        code = apt.wait()

        if code == 0:
            if output:
                output = unicode_output(output.strip())
                output = [line.split(u':')[0] for line in output.splitlines()]
                packages = sorted(set(output))
                event.addresponse(u'Found %(num)i packages: %(names)s', {
                    'num': len(packages),
                    'names': human_join(packages),
                })
            else:
                event.addresponse(u'No packages found')
        else:
            error = unicode_output(error.strip())
            if u"The cache directory is empty." in error:
                event.addresponse(u'Search error: apt-file cache empty')
            else:
                event.addresponse(u'Search error')
            raise Exception("apt-file: %s" % error)

help['man'] = u'Retrieves information from manpages.'
class Man(Processor):
    u"""man [<section>] <page>"""
    feature = 'man'

    man = Option('man', 'Path of the man executable', 'man')

    def setup(self):
        if not file_in_path(self.man):
            raise Exception("Cannot locate man executable")

    @match(r'^man\s+(?:(\d)\s+)?(\S+)$')
    def handle_man(self, event, section, page):
        command = [self.man, page]
        if section:
            command.insert(1, section)

        if page.strip().startswith("-"):
            event.addresponse(False)
            return

        env = os.environ.copy()
        env["COLUMNS"] = "500"

        man = Popen(command, stdout=PIPE, stderr=PIPE, env=env)
        output, error = man.communicate()
        code = man.wait()

        if code != 0:
            event.addresponse(u'Manpage not found')
        else:
            output = unicode_output(output.strip(), errors="replace")
            output = output.splitlines()
            index = output.index('NAME')
            if index:
                event.addresponse(output[index+1].strip())
            index = output.index('SYNOPSIS')
            if index:
                event.addresponse(output[index+1].strip())

help ['mac'] = u'Finds the organization owning the specific MAC address.'
class Mac(Processor):
    u"""mac <address>"""
    feature = 'mac'

    @match(r'^((?:mac|oui|ether(?:net)?(?:\s*code)?)\s+)?((?:(?:[0-9a-f]{2}(?(1)[:-]?|:))){2,5}[0-9a-f]{2})$')
    def lookup_mac(self, event, _, mac):
        oui = mac.replace('-', '').replace(':', '').upper()[:6]
        ouis = open(cacheable_download('http://standards.ieee.org/regauth/oui/oui.txt', 'sysadmin/oui.txt'))
        match = re.search(r'^%s\s+\(base 16\)\s+(.+?)$' % oui, ouis.read(), re.MULTILINE)
        if match:
            name = match.group(1).decode('utf8')
            name = u' '.join(word.capitalize() for word in name.split(' '))
            event.addresponse(u"That belongs to %s", name)
        else:
            event.addresponse(u"I don't know who that belongs to")

# vi: set et sta sw=4 ts=4:<|MERGE_RESOLUTION|>--- conflicted
+++ resolved
@@ -1,12 +1,8 @@
 # Copyright (c) 2009-2010, Michael Gorven, Stefano Rivera
 # Released under terms of the MIT/X/Expat Licence. See COPYING for details.
 
-<<<<<<< HEAD
+import os
 import re
-from subprocess import Popen, PIPE
-=======
->>>>>>> a925740c
-import os
 from subprocess import Popen, PIPE
 
 from ibid.plugins import Processor, match
