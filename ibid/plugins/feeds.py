--- conflicted
+++ resolved
@@ -10,13 +10,8 @@
 from ibid.db import IbidUnicode, IbidUnicodeText, Integer, DateTime, \
                     Table, Column, ForeignKey, Base, VersionedSchema
 from ibid.plugins import Processor, match, authorise, run_every
-<<<<<<< HEAD
-from ibid.utils import cacheable_download, get_html_parse_tree, human_join
-=======
-from ibid.models import Base, VersionedSchema
 from ibid.utils import cacheable_download, human_join
 from ibid.utils.html import get_html_parse_tree
->>>>>>> 16f5370e
 
 help = {'feeds': u'Displays articles from RSS and Atom feeds'}
 
