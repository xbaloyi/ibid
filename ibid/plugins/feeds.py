import re
from datetime import datetime
import logging
from urllib2 import urlopen, URLError
from urlparse import urljoin
from html5lib import HTMLParser, treebuilders

from sqlalchemy import Column, Integer, Unicode, DateTime, UnicodeText, ForeignKey, Table
from sqlalchemy.sql import func
import feedparser
from html2text import html2text_file

import ibid
from ibid.plugins import Processor, match, authorise
from ibid.models import Base
from ibid.utils import cacheable_download, get_soup

help = {'feeds': u'Displays articles from RSS and Atom feeds'}

log = logging.getLogger('plugins.feeds')

class Feed(Base):
    __table__ = Table('feeds', Base.metadata,
    Column('id', Integer, primary_key=True),
    Column('name', Unicode(32), unique=True, nullable=False),
    Column('url', UnicodeText, nullable=False),
    Column('identity_id', Integer, ForeignKey('identities.id'), nullable=False),
    Column('time', DateTime, nullable=False),
    useexisting=True)
    
    feed = None
    entries = None

    def __init__(self, name, url, identity_id):
        self.name = name
        self.url = url
        self.identity_id = identity_id
        self.time = datetime.now()
        self.update()

    def update(self):
        feedfile = cacheable_download(self.url, "feeds/%s-%i.xml" % (re.sub(r'\W+', '_', self.name), self.identity_id))
        self.feed = feedparser.parse(feedfile)
        self.entries = self.feed['entries']

class Manage(Processor):
    u"""add feed <url> as <name>
    list feeds
    remove <name> feed"""
    feature = 'feeds'

    permission = u'feeds'

    @match(r'^add\s+feed\s+(.+?)\s+as\s+(.+?)$')
    @authorise
    def add(self, event, url, name):
        session = ibid.databases.ibid()
        feed = session.query(Feed).filter(func.lower(Feed.name)==name.lower()).first()

        if feed:
<<<<<<< HEAD
            event.addresponse(u"I already have the %s feed" % name)
            return
        
        valid = bool(feedparser.parse(url)["version"])

        if not valid:
            soup = get_soup(url)
            for alternate in soup.findAll('link', {'rel': 'alternate',
                    'type': re.compile(r'^application/(atom|rss)\+xml$'),
                    'href': re.compile(r'.+')}):
                newurl = urljoin(url, alternate["href"])
                valid = bool(feedparser.parse(newurl)["version"])

                if valid:
                    url = newurl
                    break

        if not valid:
            event.addresponse(u"Sorry, I could not add the %s feed. %s is not a valid feed" % (name,url))
            return
=======
            event.addresponse(u'I already have the %s feed', name)
        else:
            feed = Feed(unicode(name), unicode(url), event.identity)

        if feed.is_valid():
            session.save(feed)
            session.flush()
            event.addresponse(True)
            log.info(u"Added feed '%s' by %s/%s (%s): %s (Found %s entries)", name, event.account, event.identity, event.sender['connection'], url, len(feed.entries))
        else:
            event.addresponse(u'Sorry, I could not add the %(name)s feed. %(url)s is not a valid feed', {
                'name': name,
                'url': url,
            })
>>>>>>> 103d3e76

        feed = Feed(unicode(name), unicode(url), event.identity)
        session.save(feed)
        session.flush()
        event.addresponse(True)
        log.info(u"Added feed '%s' by %s/%s (%s): %s (Found %s entries)", name, event.account, event.identity, event.sender['connection'], url, len(feed.entries))

    @match(r'^(?:list\s+)?feeds$')
    def list(self, event):
        session = ibid.databases.ibid()
        feeds = session.query(Feed).all()
        if feeds:
            event.addresponse(u'I know about: %s', u', '.join(sorted([feed.name for feed in feeds])))
        else:
            event.addresponse(u"I don't know about any feeds")

    @match(r'^remove\s+(.+?)\s+feed$')
    @authorise
    def remove(self, event, name):
        session = ibid.databases.ibid()
        feed = session.query(Feed).filter(func.lower(Feed.name)==name.lower()).first()

        if not feed:
            event.addresponse(u"I don't have the %s feed anyway", name)
        else:
            session.delete(feed)
            log.info(u"Deleted feed '%s' by %s/%s (%s): %s", name, event.account, event.identity, event.sender['connection'], feed.url)
            session.flush()
            event.addresponse(True)

        session.close()

class Retrieve(Processor):
    u"""latest [ <count> ] articles from <name> [ starting at <number> ]
    article ( <number> | /<pattern>/ ) from <name>"""
    feature = 'feeds'

    @match(r'^(?:latest|last)\s+(?:(\d+)\s+)?articles\s+from\s+(.+?)(?:\s+start(?:ing)?\s+(?:at\s+|from\s+)?(\d+))?$')
    def list(self, event, number, name, start):
        number = number and int(number) or 10
        start = start and int(start) or 0

        session = ibid.databases.ibid()
        feed = session.query(Feed).filter(func.lower(Feed.name)==name.lower()).first()
        session.close()

        if not feed:
            event.addresponse(u"I don't know about the %s feed", name)
            return

        feed.update()
        if not feed.entries:
            event.addresponse(u"I can't access that feed")
            return

        articles = feed.entries[start:number+start]
        articles = ['%s: "%s"' % (feed.entries.index(entry), html2text_file(entry.title, None).strip()) for entry in articles]
        event.addresponse(u'%s', u', '.join(articles))

    @match(r'^article\s+(?:(\d+)|/(.+?)/)\s+from\s+(.+?)$')
    def article(self, event, number, pattern, name):
        session = ibid.databases.ibid()
        feed = session.query(Feed).filter(func.lower(Feed.name)==name.lower()).first()
        session.close()

        if not feed:
            event.addresponse(u"I don't know about the %s feed", name)
            return

        feed.update() 
        if not feed.entries:
            event.addresponse(u"I can't access that feed")
            return
        article = None

        if number:
            if int(number) >= len(feed.entries):
                event.addresponse(u"That's old news dude")
                return
            article = feed.entries[int(number)]

        else:
            pattern = re.compile(pattern, re.I)
            for entry in feed.entries:
                if pattern.search(entry.title):
                    article = entry
                    break

            if not article:
                event.addresponse(u'Are you making up news again?')
                return

        if 'summary' in article:
            summary = html2text_file(article.summary, None)
        else:
            if article.content[0].type in ('application/xhtml+xml', 'text/html'):
                summary = html2text_file(article.content[0].value, None)
            else:
                summary = article.content[0].value

        event.addresponse(u'"%(title)s" %(link)s : %(summary)s', {
            'title': html2text_file(article.title, None).strip(),
            'link': article.link,
            'summary': summary,
        })

# vi: set et sta sw=4 ts=4:<|MERGE_RESOLUTION|>--- conflicted
+++ resolved
@@ -58,8 +58,7 @@
         feed = session.query(Feed).filter(func.lower(Feed.name)==name.lower()).first()
 
         if feed:
-<<<<<<< HEAD
-            event.addresponse(u"I already have the %s feed" % name)
+            event.addresponse(u"I already have the %s feed", name)
             return
         
         valid = bool(feedparser.parse(url)["version"])
@@ -77,24 +76,11 @@
                     break
 
         if not valid:
-            event.addresponse(u"Sorry, I could not add the %s feed. %s is not a valid feed" % (name,url))
-            return
-=======
-            event.addresponse(u'I already have the %s feed', name)
-        else:
-            feed = Feed(unicode(name), unicode(url), event.identity)
-
-        if feed.is_valid():
-            session.save(feed)
-            session.flush()
-            event.addresponse(True)
-            log.info(u"Added feed '%s' by %s/%s (%s): %s (Found %s entries)", name, event.account, event.identity, event.sender['connection'], url, len(feed.entries))
-        else:
-            event.addresponse(u'Sorry, I could not add the %(name)s feed. %(url)s is not a valid feed', {
+            event.addresponse(u"Sorry, I could not add the %s feed. %s is not a valid feed", {
                 'name': name,
                 'url': url,
             })
->>>>>>> 103d3e76
+            return
 
         feed = Feed(unicode(name), unicode(url), event.identity)
         session.save(feed)
