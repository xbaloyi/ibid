--- conflicted
+++ resolved
@@ -206,16 +206,9 @@
             return
 
         articles = feed.entries[start:number+start]
-<<<<<<< HEAD
-        articles = [u'%s: "%s"' % (
-                feed.entries.index(entry),
-                html2text_file(entry.title, None).strip()
-            ) for entry in articles]
-=======
         articles = [u'%s: "%s"' % (feed.entries.index(entry) + 1,
                                    html2text_file(entry.title, None).strip())
                     for entry in articles]
->>>>>>> 08e4eb5f
         event.addresponse(u', '.join(articles))
 
     @match(r'^article\s+(?:(\d+)|/(.+?)/)\s+from\s+(.+?)$')
