# Copyright (c) 2008-2010, Michael Gorven, Stefano Rivera
# Released under terms of the MIT/X/Expat Licence. See COPYING for details.

"""Administrative commands for sources"""

from fnmatch import fnmatch
import logging

import ibid
from ibid.plugins import Processor, match, authorise, handler

log = logging.getLogger('plugins.sources')

features = {}

features['actions'] = {
    'description': u"Provides commands for joining/parting channels on IRC and "
                   u"Jabber, and changing the bot's nick",
    'categories': ('admin',),
}

class Actions(Processor):
    usage = u"""(join|part|leave) [<channel> [on <source>]]
    change nick to <nick> [on <source>]"""
    features = ('actions',)

    permission = 'sources'

    @match(r'^(join|part|leave)(?:\s+(\S*))?(?:\s+on\s+(\S+))?$')
    @authorise()
    def channel(self, event, action, channel, source):
        action = action.lower()

        if not source:
            source = event.source
        if not channel:
            if action == 'join':
                return
            channel = event.channel

        if source not in ibid.sources:
            event.addresponse(u"I am not connected to %s", source)
            return

        source = ibid.sources[source]

        if not hasattr(source, 'join'):
            event.addresponse(u'%s cannot join/part channels', source.name)
            return

        if action == 'join':
            source.join(channel)
            event.addresponse(u'Joining %s', channel)
        else:
            source.leave(channel)
            event.addresponse(u'Leaving %s', channel)

    @match(r'^change\s+nick\s+to\s+(\S+)(?:\s+on\s+(\S+))?$')
    @authorise()
    def change_nick(self, event, nick, source):

        if not source:
            source = event.source

        if source not in ibid.sources:
            event.addresponse(u"I am not connected to %s", source.lower())
            return

        source = ibid.sources[source]

        if not hasattr(source, 'change_nick'):
            event.addresponse(u'%s cannot change nicks', source)
        else:
            source.change_nick(nick)
            event.addresponse(u'Changing nick to %s', nick)

class Invited(Processor):
    features = ('actions',)

    event_types = ('invite',)
    permission = 'sources'

    @handler
    @authorise()
    def invited(self, event):
        event.addresponse(u'Joining %s', event.channel,
                            target=event.sender['nick'])
        ibid.sources[event.source].join(event.channel)

class NickServ(Processor):
    event_types = (u'notice',)

    def is_nickserv(self, event):
        source_cfg = ibid.config['sources'][event.source]
        return (ibid.sources[event.source].type == 'irc' and
                event.sender.get('nick') ==
                    source_cfg.get(u'nickserv_nick', u'NickServ') and
                fnmatch(event.sender['connection'].split('!', 1)[1],
                    source_cfg.get(u'nickserv_mask', '*')
        ))

    @match(r'^(?:This nickname is registered\. Please choose a different nickname'
<<<<<<< HEAD
            r'|This nickname is registered and protected\.  If it is your'
            r'|If this is your nickname, type \/msg NS)', simple=False)
=======
            r'|This nickname is registered and protected\.\s+If it is your'
            r'|If this is your nickname, type \/msg NS)')
>>>>>>> cd428ed2
    def auth(self, event):
        if self.is_nickserv(event):
            source_cfg = ibid.config['sources'][event.source]
            if u'nickserv_password' in source_cfg:
                event.addresponse(u'IDENTIFY %s', source_cfg[u'nickserv_password'])

    @match(r'^(?:You are now identified for'
            r'|Password accepted -+ you are now recognized)', simple=False)
    def success(self, event):
        if self.is_nickserv(event):
            log.info(u'Authenticated with NickServ')

features['saydo'] = {
    'description': u'Says or does stuff in a channel.',
    'categories': ('admin', 'fun',),
}
class SayDo(Processor):
    usage = u'(say|do) in <channel> [on <source>] <text>'
    features = ('saydo',)

    permission = u'saydo'

    @match(r'^(say|do)\s+(?:in|to)\s+(\S+)\s+(?:on\s+(\S+)\s+)?(.*)$', 'deaddressed')
    @authorise()
    def saydo(self, event, action, channel, source, what):
        event.addresponse(what, address=False, target=channel, source=source or event.source,
                action=(action.lower() == u"do"))

features['redirect'] = {
    'description': u'Redirects the response to a command to a different '
                   u'channel.',
    'categories': ('admin', 'fun',),
}
class RedirectCommand(Processor):
    usage = u'redirect [to] <channel> [on <source>] <command>'
    features = ('redirect',)

    priority = -1200
    permission = u'saydo'

    @match(r'^redirect\s+(?:to\s+)?(\S+)\s+(?:on\s+(\S+)\s+)?(.+)$')
    @authorise()
    def redirect(self, event, channel, source, command):
        if source:
            if source.lower() not in ibid.sources:
                event.addresponse(u'No such source: %s', source)
                return
            event.redirect_source = source
        event.redirect_target = channel
        event.message['clean'] = command

class Redirect(Processor):
    features = ('redirect',)

    processed = True
    priority = 940

    @handler
    def redirect(self, event):
        if 'redirect_target' in event:
            responses = []
            for response in event.responses:
                response['target'] = event.redirect_target
                if 'redirect_source' in event:
                    response['source'] = event.redirect_source
                responses.append(response)
            event.responses = responses


# vi: set et sta sw=4 ts=4:<|MERGE_RESOLUTION|>--- conflicted
+++ resolved
@@ -100,13 +100,8 @@
         ))
 
     @match(r'^(?:This nickname is registered\. Please choose a different nickname'
-<<<<<<< HEAD
-            r'|This nickname is registered and protected\.  If it is your'
+            r'|This nickname is registered and protected\.\s+If it is your'
             r'|If this is your nickname, type \/msg NS)', simple=False)
-=======
-            r'|This nickname is registered and protected\.\s+If it is your'
-            r'|If this is your nickname, type \/msg NS)')
->>>>>>> cd428ed2
     def auth(self, event):
         if self.is_nickserv(event):
             source_cfg = ibid.config['sources'][event.source]
