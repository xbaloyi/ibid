--- conflicted
+++ resolved
@@ -115,7 +115,6 @@
 class Complain(Processor):
 
     priority = 950
-<<<<<<< HEAD
     complaints = Option('complaints', 'Complaint responses', {
         'nonsense': (
             u'Huh?', u'Sorry...', u'?',
@@ -130,17 +129,13 @@
             u"That didn't seem to agree with me",
         ),
     })
-=======
-    complaints = Option('complaints', 'Complaint responses', (u'Huh?', u'Sorry...', u'?', u'Excuse me?', u'*blink*', u'What?'))
-    notauthed = Option('notauthed', 'Complaint responses for auth failures', (u"I'm not your bitch", u'Just do it yourself', u"I'm not going to listen to you", u"You're not the boss of me"))
->>>>>>> 103d3e76
 
     @handler
     def complain(self, event):
         if 'complain' in event:
-            event.addresponse(choice(self.complaints[event.complain]))
+            event.addresponse(u'%s', choice(self.complaints[event.complain]))
         else:
-            event.addresponse(choice(self.complaints['nonsense']))
+            event.addresponse(u'%s', choice(self.complaints['nonsense']))
 
 class RateLimit(Processor):
 
