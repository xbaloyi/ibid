"""Logs messages sent and received."""

from datetime import datetime
from os.path import dirname, join, expanduser
from os import chmod, makedirs

from dateutil.tz import tzlocal, tzutc

import ibid
from ibid.plugins import Processor, handler
from ibid.config import Option, BoolOption
from ibid.event import Event

class Log(Processor):

    addressed = False
    processed = True
    event_types = (u'message', u'state', u'action', u'notice')
    priority = 1900

    log = Option('log', 'Log file to log messages to. Can contain substitutions: source, channel, year, month, day',
            'logs/%(year)d/%(month)02d/%(source)s/%(channel)s.log')

    timestamp_format = Option('timestamp_format', 'Format to substitute %(timestamp)s with', '%Y-%m-%d %H:%M:%S%z')
    date_utc = BoolOption('date_utc', 'Log with UTC timestamps', False)

    message_format = Option('message_format', 'Format string for messages',
            u'%(timestamp)s <%(sender_nick)s> %(message)s')
    action_format = Option('action_format', 'Format string for actions',
            u'%(timestamp)s * %(sender_nick)s %(message)s')
    notice_format = Option('notice_format', 'Format string for notices',
            u'%(timestamp)s -%(sender_nick)s- %(message)s')
    presence_format = Option('presence_format', 'Format string for presence events',
            u'%(timestamp)s %(sender_nick)s (%(sender_connection)s) is now %(state)s')
<<<<<<< HEAD
    rename_format = Option('rename_format', 'Format string for rename events',
            u'%(timestamp)s %(sender_nick)s (%(sender_connection)s) has renamed to %(new_nick)s')
=======

    public_mode = Option('public_mode',
            u'File Permissions mode for public channels, in octal', '644')
    private_mode = Option('private_mode',
            u'File Permissions mode for private chats, in octal', '640')
    dir_mode = Option('dir_mode',
            u'Directory Permissions mode, in octal', '755')

>>>>>>> b7d4266b
    logs = {}

    def get_logfile(self, event):
        when = event.time
        if not self.date_utc:
            when = when.replace(tzinfo=tzutc()).astimezone(tzlocal())

        channel = ibid.sources[event.source].logging_name(event.channel)
        filename = self.log % {
                'source': event.source.replace('/', '-'),
                'channel': channel.replace('/', '-'),
                'year': when.year,
                'month': when.month,
                'day': when.day,
        }
        filename = join(ibid.options['base'], expanduser(filename))
        if filename not in self.logs:
            try:
                makedirs(dirname(filename), int(self.dir_mode, 8))
            except OSError, e:
                if e.errno != 17:
                    raise e

            file = open(filename, 'a')
            self.logs[filename] = file
            if getattr(event, 'public', True):
                chmod(filename, int(self.public_mode, 8))
            else:
                chmod(filename, int(self.private_mode, 8))

        return self.logs[filename]

    def log_event(self, event):
        when = event.time
        if not self.date_utc:
            when = when.replace(tzinfo=tzutc()).astimezone(tzlocal())

        format = {
                'message': self.message_format,
                'state': self.presence_format,
                'action': self.action_format,
                'notice': self.notice_format,
            }[event.type]

        # We get two events on a rename, ignore one of them
        if event.type == 'state' and hasattr(event, 'othername'):
            if event.state == 'online':
                return
            format = self.rename_format

        fields = {
                'source': event.source,
                'channel': event.channel,
                'sender_connection': event.sender['connection'],
                'sender_id': event.sender['id'],
                'sender_nick': event.sender['nick'],
                'timestamp': unicode(
                    when.strftime(self.timestamp_format.encode('utf8')),
                    'utf8')
        }

        if event.type == 'state':
            if hasattr(event, 'othername'):
                fields['new_nick'] = event.othername
            else:
                fields['state'] = event.state
        elif isinstance(event.message, dict):
            fields['message'] = event.message['raw']
        else:
            fields['message'] = event.message

        file = self.get_logfile(event)

        file.write((format % fields).encode('utf-8') + '\n')
        file.flush()

    @handler
    def log_handler(self, event):
        self.log_event(event)

        for response in event.responses:
            if 'reply' in response and isinstance(response['reply'], basestring):
                type = 'message'
                if response.get('action', False):
                    type = 'action'
                elif response.get('notice', False):
                    type = 'notice'
                e = Event(response['source'], type)
                e.source = response['source']
                e.channel = response['target']
                e.time = datetime.utcnow()
                e.sender = {
                    'id': ibid.config['botname'],
                    'connection': ibid.config['botname'],
                    'nick': ibid.config['botname'],
                }
                e.message = response['reply']
                self.log_event(e)

# vi: set et sta sw=4 ts=4:<|MERGE_RESOLUTION|>--- conflicted
+++ resolved
@@ -32,10 +32,8 @@
             u'%(timestamp)s -%(sender_nick)s- %(message)s')
     presence_format = Option('presence_format', 'Format string for presence events',
             u'%(timestamp)s %(sender_nick)s (%(sender_connection)s) is now %(state)s')
-<<<<<<< HEAD
     rename_format = Option('rename_format', 'Format string for rename events',
             u'%(timestamp)s %(sender_nick)s (%(sender_connection)s) has renamed to %(new_nick)s')
-=======
 
     public_mode = Option('public_mode',
             u'File Permissions mode for public channels, in octal', '644')
@@ -44,7 +42,6 @@
     dir_mode = Option('dir_mode',
             u'Directory Permissions mode, in octal', '755')
 
->>>>>>> b7d4266b
     logs = {}
 
     def get_logfile(self, event):
