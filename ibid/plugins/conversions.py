--- conflicted
+++ resolved
@@ -602,11 +602,7 @@
                               u"%(unihan)s",
                               info)
 
-<<<<<<< HEAD
-    @match(r'^unicode\s+([a-z -]{2,})$', selectors=False)
-=======
-    @match(r'^uni(?:code|han)\s+([a-z -]{2,})$')
->>>>>>> a602b8fe
+    @match(r'^uni(?:code|han)\s+([a-z -]{2,})$', selectors=False)
     def fromname (self, event, name):
         try:
             char = unicodedata.lookup(name.upper())
