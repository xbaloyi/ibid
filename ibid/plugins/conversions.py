--- conflicted
+++ resolved
@@ -602,11 +602,7 @@
                               u"%(unihan)s",
                               info)
 
-<<<<<<< HEAD
-    @match(r'^uni(?:code|han)\s+([a-z -]{2,})$')
-=======
-    @match(r'^unicode\s+([a-z][a-z0-9 -]+)$')
->>>>>>> 98bc44d0
+    @match(r'^uni(?:code|han)\s+([a-z][a-z0-9 -]+)$')
     def fromname (self, event, name):
         try:
             char = unicodedata.lookup(name.upper())
