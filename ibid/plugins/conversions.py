# Copyright (c) 2009-2010, Michael Gorven, Stefano Rivera, Max Rabkin
# Released under terms of the MIT/X/Expat Licence. See COPYING for details.

from subprocess import Popen, PIPE
from urllib import urlencode
import logging
import re
import unicodedata

import ibid
from ibid.plugins import Processor, handler, match
from ibid.compat import any, defaultdict
from ibid.config import Option
from ibid.utils import file_in_path, get_country_codes, human_join, \
                       unicode_output, generic_webservice
from ibid.utils.html import get_html_parse_tree

features = {}
log = logging.getLogger('plugins.conversions')

features['base'] = {
    'description': u'Convert numbers between bases (radixes)',
    'categories': ('calculate', 'convert',),
}
class BaseConvert(Processor):
    usage = u"""[convert] <number> [from base <number>] to base <number>
    [convert] ascii <text> to base <number>
    [convert] <sequence> from base <number> to ascii"""

    features = ('base',)

    abbr_named_bases = {
            "hex": 16,
            "dec": 10,
            "oct": 8,
            "bin": 2,
    }

    base_names = {
            2: "binary",
            3: "ternary",
            4: "quaternary",
            6: "senary",
            8: "octal",
            9: "nonary",
            10: "decimal",
            12: "duodecimal",
            16: "hexadecimal",
            20: "vigesimal",
            30: "trigesimal",
            32: "duotrigesimal",
            36: "hexatridecimal",
    }
    base_values = {}
    for value, name in base_names.iteritems():
        base_values[name] = value

    numerals = "0123456789ABCDEFGHIJKLMNOPQRSTUVWXYZabcdefghijklmnopqrstuvwxyz+/"
    values = {}
    for value, numeral in enumerate(numerals):
        values[numeral] = value

    def _in_base(self, num, base):
        "Recursive base-display formatter"
        if num == 0:
            return "0"
        return self._in_base(num // base, base).lstrip("0") + self.numerals[num % base]

    def _from_base(self, num, base):
        "Return a base-n number in decimal. Needed as int(x, n) only works for n<=36"

        if base <= 36:
            num = num.upper()

        decimal = 0
        for digit in num:
            decimal *= base
            if self.values[digit] >= base:
                raise ValueError("'%s' is not a valid digit in %s" % (digit, self._base_name(base)))
            decimal += self.values[digit]

        return decimal

    def _parse_base(self, base):
        "Parse a base in the form of 'hex' or 'base 13' or None"

        if base is None:
            base = 10
        elif len(base) == 3 and base in self.abbr_named_bases:
            base = self.abbr_named_bases[base]
        elif base in self.base_values:
            base = self.base_values[base]
        elif base.startswith(u"base"):
            base = int(base.split()[-1])
        else:
            # The above should be the only cases allowed by the regex
            # This exception indicates programmer error:
            raise ValueError("Unparsable base: " + base)

        return base

    def _base_name(self, base):
        "Shows off the bot's smartypants heritage by naming bases"

        base_name = u"base %i" % base

        if base in self.base_names:
            base_name = self.base_names[base]

        return base_name

    def setup(self):
        bases = []
        for number, name in self.base_names.iteritems():
            if name[:3] in self.abbr_named_bases and self.abbr_named_bases[name[:3]] == number:
                bases.append(r"%s(?:%s)?" % (name[:3], name[3:]))
            else:
                bases.append(name)
        bases = "|".join(bases)

        self.base_conversion.im_func.pattern = re.compile(
            r"^(?:convert\s+)?([0-9a-zA-Z+/]+)\s+(?:(?:(?:from|in)\s+)?(base\s+\d+|%s)\s+)?(?:in|to|into)\s+(base\s+\d+|%s)\s*$"
            % (bases, bases), re.I)

        self.ascii_decode.im_func.pattern = re.compile(
            r"^(?:convert\s+)?ascii\s+(.+?)(?:(?:\s+(?:in|to|into))?\s+(base\s+\d+|%s))?$" % bases, re.I)

        self.ascii_encode.im_func.pattern = re.compile(
            r"^(?:convert\s+)?([0-9a-zA-Z+/\s]+?)(?:\s+(?:(?:from|in)\s+)?(base\s+\d+|%s))?\s+(?:in|to|into)\s+ascii$" % bases, re.I)

    @handler
    def base_conversion(self, event, number, base_from, base_to):
        "Arbitrary (2 <= base <= 64) numeric base conversions."

        base_from = self._parse_base(base_from)
        base_to = self._parse_base(base_to)

        if min(base_from, base_to) < 2 or max(base_from, base_to) > 64:
            event.addresponse(u'Sorry, valid bases are between 2 and 64, inclusive')
            return

        try:
            number = self._from_base(number, base_from)
        except ValueError, e:
            event.addresponse(unicode(e))
            return

        event.addresponse(u'That is %(result)s in %(base)s', {
            'result': self._in_base(number, base_to),
            'base': self._base_name(base_to),
        })

    @handler
    def ascii_decode(self, event, text, base_to):
        "Display the values of each character in an ASCII string"

        base_to = self._parse_base(base_to)

        if len(text) > 2 and text[0] == text[-1] and text[0] in ("'", '"'):
            text = text[1:-1]

        output = u""
        for char in text:
            code_point = ord(char)
            if code_point > 255:
                output += u'U%s ' % self._in_base(code_point, base_to)
            else:
                output += self._in_base(code_point, base_to) + u" "

        output = output.strip()

        event.addresponse(u'That is %(result)s in %(base)s', {
            'result': output,
            'base': self._base_name(base_to),
        })

        if base_to == 64 and any(True for plugin in ibid.processors
                if 'base64' in getattr(plugin, 'features', [])):
            event.addresponse(u'If you want a base64 encoding, use the "base64" feature')

    @handler
    def ascii_encode(self, event, source, base_from):

        base_from = self._parse_base(base_from)

        output = u""
        buf = u""

        def process_buf(buf):
            char = self._from_base(buf, base_from)
            if char > 127:
                raise ValueError(u"I only deal with the first page of ASCII (i.e. under 127). %i is invalid." % char)
            elif char < 32:
                return u" %s " % "NUL SOH STX EOT ENQ ACK BEL BS HT LF VT FF SO SI DLE DC1 DC2 DC2 DC4 NAK SYN ETB CAN EM SUB ESC FS GS RS US".split()[char]
            elif char == 127:
                return u" DEL "
            return unichr(char)

        try:
            for char in source:
                if char == u" ":
                    if len(buf) > 0:
                        output += process_buf(buf)
                        buf = u""
                else:
                    buf += char
                    if (len(buf) == 2 and base_from == 16) or (len(buf) == 3 and base_from == 8) or (len(buf) == 8 and base_from == 2):
                        output += process_buf(buf)
                        buf = u""

            if len(buf) > 0:
                output += process_buf(buf)
        except ValueError, e:
            event.addresponse(unicode(e))
            return

        event.addresponse(u'That is "%s"', output)
        if base_from == 64 and any(True for plugin in ibid.processors
                if 'base64' in getattr(plugin, 'features', [])):
            event.addresponse(u'If you want a base64 encoding, use the "base64" feature')

features['units'] = {
    'description': 'Converts values between various units.',
    'categories': ('convert',),
}
class Units(Processor):
    usage = u'convert [<value>] <unit> to <unit>'
    features = ('units',)
    priority = 10

    units = Option('units', 'Path to units executable', 'units')

    temp_scale_names = {
        'fahrenheit': 'tempF',
        'f': 'tempF',
        'celsius': 'tempC',
        'celcius': 'tempC',
        'c': 'tempC',
        'kelvin': 'tempK',
        'k': 'tempK',
        'rankine': 'tempR',
        'r': 'tempR',
    }

    temp_function_names = set(temp_scale_names.values())

    def setup(self):
        if not file_in_path(self.units):
            raise Exception("Cannot locate units executable")

    def format_temperature(self, unit):
        "Return the unit, and convert to 'tempX' format if a known temperature scale"

        lunit = unit.lower()
        if lunit in self.temp_scale_names:
            unit = self.temp_scale_names[lunit]
        elif lunit.startswith("deg") and " " in lunit and lunit.split(None, 1)[1] in self.temp_scale_names:
            unit = self.temp_scale_names[lunit.split(None, 1)[1]]
        return unit

    @match(r'^convert\s+(-?[0-9.]+)?\s*(.+)\s+(?:in)?to\s+(.+)$')
    def convert(self, event, value, frm, to):

        # We have to special-case temperatures because GNU units uses function notation
        # for direct temperature conversions
        if self.format_temperature(frm) in self.temp_function_names \
                and self.format_temperature(to) in self.temp_function_names:
            frm = self.format_temperature(frm)
            to = self.format_temperature(to)

        if value is not None:
            if frm in self.temp_function_names:
                frm = "%s(%s)" % (frm, value)
            else:
                frm = '%s %s' % (value, frm)

        units = Popen([self.units, '--verbose', '--', frm, to], stdout=PIPE, stderr=PIPE)
        output, error = units.communicate()
        code = units.wait()

        output = unicode_output(output)
        result = output.splitlines()[0].strip()

        if code == 0:
            event.addresponse(result)
        elif code == 1:
            if result == "conformability error":
                event.addresponse(u"I don't think %(from)s can be converted to %(to)s", {
                    'from': frm,
                    'to': to,
                })
            elif result.startswith("conformability error"):
                event.addresponse(u"I don't think %(from)s can be converted to %(to)s: %(error)s", {
                    'from': frm,
                    'to': to,
                    'error': result.split(":", 1)[1],
                })
            else:
                event.addresponse(u"I can't do that: %s", result)

features['currency'] = {
    'description': u'Converts amounts between currencies.',
    'categories': ('convert',),
}
class Currency(Processor):
    usage = u"""exchange <amount> <currency> for <currency>
    currencies for <country>"""

    features = ('currency',)

    currencies = {}
    country_codes = {}

    def _load_currencies(self):
        etree = get_html_parse_tree(
                'http://www.xe.com/iso4217.php', headers = {
                    'User-Agent': 'Mozilla/5.0',
                    'Referer': 'http://www.xe.com/',
                }, treetype='etree')

        tbl_main = [x for x in etree.getiterator('table') if x.get('class') == 'tbl_main'][0]

        self.currencies = {}
        for tbl_sub in tbl_main.getiterator('table'):
            if tbl_sub.get('class') == 'tbl_sub':
                for tr in tbl_sub.getiterator('tr'):
                    code, place = [x.text for x in tr.getchildren()]
                    name = u''
                    if not place:
                        place = u''
                    if u',' in place[1:-1]:
                        place, name = place.split(u',', 1)
                    place = place.strip()
                    if code in self.currencies:
                        currency = self.currencies[code]
                        # Are we using another country's currency?
                        if place != u'' and name != u'' and (currency[1] == u'' or currency[1].rsplit(None, 1)[0] in place
                                or (u'(also called' in currency[1] and currency[1].split(u'(', 1)[0].rsplit(None, 1)[0] in place)):
                            currency[0].insert(0, place)
                            currency[1] = name.strip()
                        else:
                            currency[0].append(place)
                    else:
                        self.currencies[code] = [[place], name.strip()]

        # Special cases for shared currencies:
        self.currencies['EUR'][0].insert(0, u'Euro Member Countries')
        self.currencies['XOF'][0].insert(0, u'Communaut\xe9 Financi\xe8re Africaine')
        self.currencies['XOF'][1] = u'Francs'

    strip_currency_re = re.compile(r'^[\.\s]*([\w\s]+?)s?$', re.UNICODE)

    def _resolve_currency(self, name, rough=True):
        "Return the canonical name for a currency"

        if name.upper() in self.currencies:
            return name.upper()

        m = self.strip_currency_re.match(name)

        if m is None:
            return False

        name = m.group(1).lower()

        # TLD -> country name
        if rough and len(name) == 2 and name.upper() in self.country_codes:
           name = self.country_codes[name.upper()].lower()

        # Currency Name
        if name == u'dollar':
            return "USD"

        name_re = re.compile(r'^(.+\s+)?\(?%ss?\)?(\s+.+)?$' % name, re.I | re.UNICODE)
        for code, (places, currency) in self.currencies.iteritems():
            if name_re.match(currency) or [True for place in places if name_re.match(place)]:
                return code

        return False

    @match(r'^(exchange|convert)\s+([0-9.]+)\s+(.+)\s+(?:for|to|into)\s+(.+)$')
    def exchange(self, event, command, amount, frm, to):
        if not self.currencies:
            self._load_currencies()

        if not self.country_codes:
            self.country_codes = get_country_codes()

        rough = command.lower() == 'exchange'

        canonical_frm = self._resolve_currency(frm, rough)
        canonical_to = self._resolve_currency(to, rough)
        if not canonical_frm or not canonical_to:
            if rough:
                event.addresponse(u"Sorry, I don't know about a currency for %s", (not canonical_frm and frm or to))
            return

        data = generic_webservice(
                'http://download.finance.yahoo.com/d/quotes.csv', {
                    'f': 'l1ba',
                    'e': '.csv',
                    's': canonical_frm + canonical_to + '=X',
                })
        last_trade_rate, bid, ask = data.strip().split(',')
        if last_trade_rate == 0:
            event.addresponse(
                    u"Whoops, looks like I couldn't make that conversion")
            return

        event.addresponse(
            u'%(fresult)s %(fcode)s (%(fcountry)s %(fcurrency)s) = '
            u'%(tresult)0.2f %(tcode)s (%(tcountry)s %(tcurrency)s) '
            u'(Last trade rate: %(rate)s, Bid: %(bid)s, Ask: %(ask)s)', {
                'fresult': amount,
                'tresult': float(amount) * float(last_trade_rate),
                'fcountry': self.currencies[canonical_frm][0][0],
                'fcurrency': self.currencies[canonical_frm][1],
                'tcountry': self.currencies[canonical_to][0][0],
                'tcurrency': self.currencies[canonical_to][1],
                'fcode': canonical_frm,
                'tcode': canonical_to,
                'rate': last_trade_rate,
                'bid': bid,
                'ask': ask,
            })

    @match(r'^(?:currency|currencies)\s+for\s+(?:the\s+)?(.+)$')
    def currency(self, event, place):
        if not self.currencies:
            self._load_currencies()

        search = re.compile(place, re.I)
        results = []
        for code, (places, name) in self.currencies.iteritems():
            for place in places:
                if search.search(place):
                    results.append(u'%s uses %s (%s)' % (place, name, code))
                    break

        if results:
            event.addresponse(human_join(results))
        else:
            event.addresponse(u'No currencies found')

class UnassignedCharacter(Exception): pass

def fix_pinyin_tone(syllable):
    """Change numeric tones to diacritics in pinyin."""
    tone = syllable[-1]
    if tone.isdigit():
        tone = {'1': u'\u0304', '2': u'\u0301', '3': u'\u030c',
                '4': u'\u0300'}.get(tone, '')
        syllable = syllable[:-1]
        # if there's an A, E or O then it takes the mark; in the case of AO, the
        # mark goes on the A
        for v in 'AaEeOo':
            if v in syllable:
                return unicodedata.normalize('NFC', syllable.replace(v, v+tone))
        # the mark goes on the second letter of UI and IU
        for v in ('UI', 'ui' 'IU', 'iu'):
            if v in syllable:
                return unicodedata.normalize('NFC', syllable.replace(v, v+tone))
        # otherwise there was only a single vowel
        for v in u'IiUuVv' \
                 u'\N{Latin Capital Letter U With Diaeresis}' \
                 u'\N{Latin Small Letter U With Diaeresis}':
            if v in syllable:
                return unicodedata.normalize('NFC', syllable.replace(v, v+tone))
    else:
        return syllable

class Unihan(object):
    def __init__(self, char):
        self.char = char
        url = 'http://www.unicode.org/cgi-bin/GetUnihanData.pl?'
        params = {'codepoint': self.char.encode('utf8'),
                  'useuft8': 'true'}
        self.soup = get_html_parse_tree(url + urlencode(params),
                                            treetype='html5lib-beautifulsoup')
        self.phonetic = self.soup.find(text='Phonetic Data') \
                            .findNext('table')('tr')[1]('td')
        self.defn = self.soup.find(text='Other Dictionary Data') \
                            .findNext('table')('tr')[1]('td')[0] \
                            .contents[0].strip()
        self.variants = self.soup.find(text='Variants')
        if self.variants is not None:
            self.variants = self.variants.findNext('table')('tr')[1]('td')
        self.other_data = defaultdict(unicode,
                                ((row('td')[0].contents[0].strip(),
                                    row('td')[1].code.contents[0].strip())
                                 for row in
                                    self.soup.find(text='Other Data')
                                    .findNext('table')('tr')[1:]))

    def pinyin(self):
        return map(fix_pinyin_tone, self.phonetic[1].contents[0].lower().split())

    def hangul(self):
        return self.other_data['kHangul'].split()

    def korean_yale(self):
        return self.phonetic[5].contents[0].lower().split()

    def korean(self):
        return [u'%s [%s]' % (h, y) for h, y in
                                    zip(self.hangul(), self.korean_yale())]

    def japanese_on(self):
        return self.phonetic[3].contents[0].lower().split()

    def japanese_kun(self):
        return self.phonetic[4].contents[0].lower().split()

    def definition(self):
        return self.defn

    def variant(self):
        if self.variants is None:
            return []

        msgs = []
        for variant, name in ((0, 'simplified'),
                              (1, 'traditional')):
            variant = self.variants[variant].contents[0]
            if not isinstance(variant, basestring):
                variant, rest = variant.contents[0].split(None, 1)

                msgs.append(u'the %(name)s form is %(var)s' %
                            {'name': name,
                             'var': unichr(int(variant[2:], 16))})
        return msgs

    def __unicode__(self):
        msgs = []
        if self.definition():
            msgs = [u'it means %s' % self.definition()]

        msgs += self.variant()

        prons = []
        for reading, lang in ((self.pinyin, 'pinyin'),
                                (self.korean, 'Korean'),
                                (self.japanese_on, 'Japanese on'),
                                (self.japanese_kun, 'Japanese kun')):
            readings = reading()
            if readings:
                prons.append(u'%(readings)s (%(lang)s)' %
                                {'readings': human_join(readings, conjunction=u'or'), 'lang': lang})

        if prons:
            msgs.append(u'it is pronounced ' +
                            human_join(prons, conjunction=u'or'))

        msg =  u'; '.join(msgs)
        if msg:
            msg = msg[0].upper() + msg[1:]
        return msg

features['unicode'] = {
    'description': u'Look up characters in the Unicode database.',
    'categories': ('lookup', 'convert',),
}
class UnicodeData(Processor):
    usage = u"""U+<hex code>
    unicode (<character>|<character name>|<decimal code>|0x<hex code>)"""

    features = ('unicode',)

    bidis = {'AL': u'right-to-left Arabic', 'AN': u'Arabic number',
             'B': u'paragraph separator', 'BN': u'boundary neutral',
             'CS': u'common number separator', 'EN': u'European number',
             'ES': u'European number separator',
             'ET': u'European number terminator',
             'L': u'left-to-right', u'LRE': 'left-to-right embedding',
             'LRO': u'left-to-right override', 'NSM': u'non-spacing mark',
             'ON': u'other neutral', 'PDF': u'pop directional format',
             'R': u'right-to-left', 'RLE': u'right-to-left embedding',
             'RLO': u'right-to-left override', 'S': u'segment separator',
             'WS': u'whitespace'}

    categories = {'Cc': u'a control character', 'Cf': u'a formatting character',
                  'Cn': u'an unassigned character', 'Co': u'a private-use character',
                  'Cs': u'a surrogate character', 'Ll': u'a Lowercase Letter',
                  'Lm': u'a Modifier Letter', 'Lo': u'a Letter',
                  'Lt': u'a Titlecase Letter', 'Lu': u'an Uppercase Letter',
                  'Mc': u'a Spacing Combining Mark', 'Me': u'an Enclosing Mark',
                  'Mn': u'a Nonspacing Mark', 'Nd': u'a Decimal Digit Number',
                  'Nl': u'a Letter Number', 'No': u'a Number',
                  'Pc': u'a Connector', 'Pd': u'a Dash',
                  'Pe': u'a Close Punctuation mark', 'Pf': u'a Final quote',
                  'Pi': u'an Initial quote', 'Po': u'a Punctuation character',
                  'Ps': u'an Open Punctuation mark', 'Sc': u'a Currency Symbol',
                  'Sk': u'a Modifier Symbol', 'Sm': u'a Math Symbol',
                  'So': u'a Symbol', 'Zl': u'a Line Separator',
                  'Zp': u'a Paragraph Separator', 'Zs': u'a Space Separator'}

    @match(r'^(?:(?:uni(?:code|han)\s+)?U\+|'
                r'uni(?:code|han)\s+#?0?x)([0-9a-f]+)$|'
           r'^(?:unicode|unihan|ascii)\s+'
                r'([0-9a-f]*(?:[0-9][a-f]|[a-f][0-9])[0-9a-f]*)$|'
<<<<<<< HEAD
           r'^(?:unicode|unihan|ascii)\s+#?(\d{2,})$', simple=False)
    def unichr (self, event, hexcode, hexcode2, deccode):
=======
           r'^(?:unicode|unihan|ascii)\s+#?(\d{2,})$')
    def unichr(self, event, hexcode, hexcode2, deccode):
>>>>>>> cd428ed2
        if hexcode or hexcode2:
            code = int(hexcode or hexcode2, 16)
        else:
            code = int(deccode)

        try:
            char = unichr(code)
            info = self.info(char)
        except (ValueError, OverflowError):
            event.addresponse(u"Unicode isn't *that* big!")
        except UnassignedCharacter:
            event.addresponse(u"That character isn't in Unicode")
        else:
            if info['example']:
                info['example'] = ' (' + info['example'] + ')'
            if deccode:
                info['code'] += ' (%i)' % code
            event.addresponse(u"U+%(code)s is %(name)s%(example)s, "
                          u"%(category)s with %(bidi)s directionality"
                          u"%(unihan)s",
                          info)

<<<<<<< HEAD
    @match(r'^uni(?:code|han)\s+(.)$', 'deaddressed', simple=False)
    def ord (self, event, char):
=======
    @match(r'^uni(?:code|han)\s+(.)$', 'deaddressed')
    def ord(self, event, char):
>>>>>>> cd428ed2
        try:
            info = self.info(char)
        except UnassignedCharacter:
            event.addresponse(u"That character isn't in Unicode. "
                              u"Where did you even find it?")
        else:
            if info['example']:
                info['example'] = "'" + info['example'] + "'"
            else:
                info['example'] = 'That'
            event.addresponse(u"%(example)s is %(name)s (U+%(code)s), "
                              u"%(category)s with %(bidi)s directionality"
                              u"%(unihan)s",
                              info)

<<<<<<< HEAD
    @match(r'uni(?:code|han) ([a-z][a-z0-9 -]+)')
    def fromname (self, event, name):
=======
    @match(r'^uni(?:code|han)\s+([a-z][a-z0-9 -]+)$')
    def fromname(self, event, name):
>>>>>>> cd428ed2
        try:
            char = unicodedata.lookup(name.upper())
        except KeyError:
            event.addresponse(u"I couldn't find a character with that name")
        else:
            info = self.info(char)
            if info['example']:
                info['example'] = ' (' + info['example'] + ')'
            event.addresponse(u"%(name)s is U+%(code)s%(example)s, "
                              u"%(category)s with %(bidi)s directionality"
                              u"%(unihan)s",
                              info)

    # Match any string that can't be a character name or a number.
<<<<<<< HEAD
    @match(r'unicode (.*[^0-9a-z#+\s-].+|.+[^0-9a-z#+\s-].*)', 'deaddressed')
    def characters (self, event, string):
=======
    @match(r'^unicode\s+(.*[^0-9a-z#+\s-].+|.+[^0-9a-z#+\s-].*)$', 'deaddressed')
    def characters(self, event, string):
>>>>>>> cd428ed2
        event.addresponse(human_join('U+%(code)s %(name)s' % self.info(c)
                                        for c in string))

    def info(self, char):
        cat = unicodedata.category(char)
        if cat == 'Cn':
            raise UnassignedCharacter

        catname = self.categories[cat]
        bidi = self.bidis[unicodedata.bidirectional(char)]
        name = unicodedata.name(char, 'an unnamed character').decode('ascii')

        if cat[0] == 'C' or cat in ('Zp', 'Zl'):
            example = u''
        elif cat[0] == 'M' and cat[1] != 'c':
            example = u'\N{DOTTED CIRCLE}' + char
        else:
            example = char

        haninfo = u''
        if 'CJK' in name and 'IDEOGRAPH' in name:
            unihan = Unihan(char)
            haninfo = unicode(unihan)
            if haninfo:
                haninfo = u'. ' + haninfo + u'.'

        return {'code': u'%04X' % ord(char),
                'name': name.title().replace('Cjk', 'CJK'), 'char': char,
                'example': example, 'category': catname.lower(), 'bidi': bidi,
                'unihan': haninfo}

# vi: set et sta sw=4 ts=4:<|MERGE_RESOLUTION|>--- conflicted
+++ resolved
@@ -598,13 +598,8 @@
                 r'uni(?:code|han)\s+#?0?x)([0-9a-f]+)$|'
            r'^(?:unicode|unihan|ascii)\s+'
                 r'([0-9a-f]*(?:[0-9][a-f]|[a-f][0-9])[0-9a-f]*)$|'
-<<<<<<< HEAD
            r'^(?:unicode|unihan|ascii)\s+#?(\d{2,})$', simple=False)
-    def unichr (self, event, hexcode, hexcode2, deccode):
-=======
-           r'^(?:unicode|unihan|ascii)\s+#?(\d{2,})$')
     def unichr(self, event, hexcode, hexcode2, deccode):
->>>>>>> cd428ed2
         if hexcode or hexcode2:
             code = int(hexcode or hexcode2, 16)
         else:
@@ -627,13 +622,8 @@
                           u"%(unihan)s",
                           info)
 
-<<<<<<< HEAD
     @match(r'^uni(?:code|han)\s+(.)$', 'deaddressed', simple=False)
-    def ord (self, event, char):
-=======
-    @match(r'^uni(?:code|han)\s+(.)$', 'deaddressed')
     def ord(self, event, char):
->>>>>>> cd428ed2
         try:
             info = self.info(char)
         except UnassignedCharacter:
@@ -649,13 +639,8 @@
                               u"%(unihan)s",
                               info)
 
-<<<<<<< HEAD
     @match(r'uni(?:code|han) ([a-z][a-z0-9 -]+)')
-    def fromname (self, event, name):
-=======
-    @match(r'^uni(?:code|han)\s+([a-z][a-z0-9 -]+)$')
     def fromname(self, event, name):
->>>>>>> cd428ed2
         try:
             char = unicodedata.lookup(name.upper())
         except KeyError:
@@ -670,13 +655,8 @@
                               info)
 
     # Match any string that can't be a character name or a number.
-<<<<<<< HEAD
     @match(r'unicode (.*[^0-9a-z#+\s-].+|.+[^0-9a-z#+\s-].*)', 'deaddressed')
-    def characters (self, event, string):
-=======
-    @match(r'^unicode\s+(.*[^0-9a-z#+\s-].+|.+[^0-9a-z#+\s-].*)$', 'deaddressed')
     def characters(self, event, string):
->>>>>>> cd428ed2
         event.addresponse(human_join('U+%(code)s %(name)s' % self.info(c)
                                         for c in string))
 
