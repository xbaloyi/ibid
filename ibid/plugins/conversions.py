# Copyright (c) 2009-2010, Michael Gorven, Stefano Rivera, Max Rabkin
# Released under terms of the MIT/X/Expat Licence. See COPYING for details.

from subprocess import Popen, PIPE
from urllib import urlencode
import logging
import re
import unicodedata

import ibid
from ibid.plugins import Processor, handler, match
from ibid.config import Option
from ibid.utils import file_in_path, get_country_codes, human_join, \
                       unicode_output
from ibid.utils.html import get_html_parse_tree

features = {}
log = logging.getLogger('plugins.conversions')

features['base'] = {
    'description': u'Convert numbers between bases (radixes)',
    'categories': ('calculate', 'convert',),
}
class BaseConvert(Processor):
    usage = u"""[convert] <number> [from base <number>] to base <number>
    [convert] ascii <text> to base <number>
    [convert] <sequence> from base <number> to ascii"""

    feature = ('base',)

    abbr_named_bases = {
            "hex": 16,
            "dec": 10,
            "oct": 8,
            "bin": 2,
    }

    base_names = {
            2: "binary",
            3: "ternary",
            4: "quaternary",
            6: "senary",
            8: "octal",
            9: "nonary",
            10: "decimal",
            12: "duodecimal",
            16: "hexadecimal",
            20: "vigesimal",
            30: "trigesimal",
            32: "duotrigesimal",
            36: "hexatridecimal",
    }
    base_values = {}
    for value, name in base_names.iteritems():
        base_values[name] = value

    numerals = "0123456789ABCDEFGHIJKLMNOPQRSTUVWXYZabcdefghijklmnopqrstuvwxyz+/"
    values = {}
    for value, numeral in enumerate(numerals):
        values[numeral] = value

    def _in_base(self, num, base):
        "Recursive base-display formatter"
        if num == 0:
            return "0"
        return self._in_base(num // base, base).lstrip("0") + self.numerals[num % base]

    def _from_base(self, num, base):
        "Return a base-n number in decimal. Needed as int(x, n) only works for n<=36"

        if base <= 36:
            num = num.upper()

        decimal = 0
        for digit in num:
            decimal *= base
            if self.values[digit] >= base:
                raise ValueError("'%s' is not a valid digit in %s" % (digit, self._base_name(base)))
            decimal += self.values[digit]

        return decimal

    def _parse_base(self, base):
        "Parse a base in the form of 'hex' or 'base 13' or None"

        if base is None:
            base = 10
        elif len(base) == 3 and base in self.abbr_named_bases:
            base = self.abbr_named_bases[base]
        elif base in self.base_values:
            base = self.base_values[base]
        elif base.startswith(u"base"):
            base = int(base.split()[-1])
        else:
            # The above should be the only cases allowed by the regex
            # This exception indicates programmer error:
            raise ValueError("Unparsable base: " + base)

        return base

    def _base_name(self, base):
        "Shows off the bot's smartypants heritage by naming bases"

        base_name = u"base %i" % base

        if base in self.base_names:
            base_name = self.base_names[base]

        return base_name

    def setup(self):
        bases = []
        for number, name in self.base_names.iteritems():
            if name[:3] in self.abbr_named_bases and self.abbr_named_bases[name[:3]] == number:
                bases.append(r"%s(?:%s)?" % (name[:3], name[3:]))
            else:
                bases.append(name)
        bases = "|".join(bases)

        self.base_conversion.im_func.pattern = re.compile(
            r"^(?:convert\s+)?([0-9a-zA-Z+/]+)\s+(?:(?:(?:from|in)\s+)?(base\s+\d+|%s)\s+)?(?:in|to|into)\s+(base\s+\d+|%s)\s*$"
            % (bases, bases), re.I)

        self.ascii_decode.im_func.pattern = re.compile(
            r"^(?:convert\s+)?ascii\s+(.+?)(?:(?:\s+(?:in|to|into))?\s+(base\s+\d+|%s))?$" % bases, re.I)

        self.ascii_encode.im_func.pattern = re.compile(
            r"^(?:convert\s+)?([0-9a-zA-Z+/\s]+?)(?:\s+(?:(?:from|in)\s+)?(base\s+\d+|%s))?\s+(?:in|to|into)\s+ascii$" % bases, re.I)

    @handler
    def base_conversion(self, event, number, base_from, base_to):
        "Arbitrary (2 <= base <= 64) numeric base conversions."

        base_from = self._parse_base(base_from)
        base_to = self._parse_base(base_to)

        if min(base_from, base_to) < 2 or max(base_from, base_to) > 64:
            event.addresponse(u'Sorry, valid bases are between 2 and 64, inclusive')
            return

        try:
            number = self._from_base(number, base_from)
        except ValueError, e:
            event.addresponse(unicode(e))
            return

        event.addresponse(u'That is %(result)s in %(base)s', {
            'result': self._in_base(number, base_to),
            'base': self._base_name(base_to),
        })

    @handler
    def ascii_decode(self, event, text, base_to):
        "Display the values of each character in an ASCII string"

        base_to = self._parse_base(base_to)

        if len(text) > 2 and text[0] == text[-1] and text[0] in ("'", '"'):
            text = text[1:-1]

        output = u""
        for char in text:
            code_point = ord(char)
            if code_point > 255:
                output += u'U%s ' % self._in_base(code_point, base_to)
            else:
                output += self._in_base(code_point, base_to) + u" "

        output = output.strip()

        event.addresponse(u'That is %(result)s in %(base)s', {
            'result': output,
            'base': self._base_name(base_to),
        })

        if base_to == 64 and [True for plugin in ibid.processors if getattr(plugin, 'feature', None) == 'base64']:
            event.addresponse(u'If you want a base64 encoding, use the "base64" feature')

    @handler
    def ascii_encode(self, event, source, base_from):

        base_from = self._parse_base(base_from)

        output = u""
        buf = u""

        def process_buf(buf):
            char = self._from_base(buf, base_from)
            if char > 127:
                raise ValueError(u"I only deal with the first page of ASCII (i.e. under 127). %i is invalid." % char)
            elif char < 32:
                return u" %s " % "NUL SOH STX EOT ENQ ACK BEL BS HT LF VT FF SO SI DLE DC1 DC2 DC2 DC4 NAK SYN ETB CAN EM SUB ESC FS GS RS US".split()[char]
            elif char == 127:
                return u" DEL "
            return unichr(char)

        try:
            for char in source:
                if char == u" ":
                    if len(buf) > 0:
                        output += process_buf(buf)
                        buf = u""
                else:
                    buf += char
                    if (len(buf) == 2 and base_from == 16) or (len(buf) == 3 and base_from == 8) or (len(buf) == 8 and base_from == 2):
                        output += process_buf(buf)
                        buf = u""

            if len(buf) > 0:
                output += process_buf(buf)
        except ValueError, e:
            event.addresponse(unicode(e))
            return

        event.addresponse(u'That is "%s"', output)
        if base_from == 64 and [True for plugin in ibid.processors if getattr(plugin, 'feature', None) == 'base64']:
            event.addresponse(u'If you want a base64 encoding, use the "base64" feature')

features['units'] = {
    'description': 'Converts values between various units.',
    'categories': ('convert',),
}
class Units(Processor):
    usage = u'convert [<value>] <unit> to <unit>'
    feature = ('units',)
    priority = 10

    units = Option('units', 'Path to units executable', 'units')

    temp_scale_names = {
        'fahrenheit': 'tempF',
        'f': 'tempF',
        'celsius': 'tempC',
        'celcius': 'tempC',
        'c': 'tempC',
        'kelvin': 'tempK',
        'k': 'tempK',
        'rankine': 'tempR',
        'r': 'tempR',
    }

    temp_function_names = set(temp_scale_names.values())

    def setup(self):
        if not file_in_path(self.units):
            raise Exception("Cannot locate units executable")

    def format_temperature(self, unit):
        "Return the unit, and convert to 'tempX' format if a known temperature scale"

        lunit = unit.lower()
        if lunit in self.temp_scale_names:
            unit = self.temp_scale_names[lunit]
        elif lunit.startswith("deg") and " " in lunit and lunit.split(None, 1)[1] in self.temp_scale_names:
            unit = self.temp_scale_names[lunit.split(None, 1)[1]]
        return unit

    @match(r'^convert\s+(-?[0-9.]+)?\s*(.+)\s+(?:in)?to\s+(.+)$')
    def convert(self, event, value, frm, to):

        # We have to special-case temperatures because GNU units uses function notation
        # for direct temperature conversions
        if self.format_temperature(frm) in self.temp_function_names \
                and self.format_temperature(to) in self.temp_function_names:
            frm = self.format_temperature(frm)
            to = self.format_temperature(to)

        if value is not None:
            if frm in self.temp_function_names:
                frm = "%s(%s)" % (frm, value)
            else:
                frm = '%s %s' % (value, frm)

        units = Popen([self.units, '--verbose', '--', frm, to], stdout=PIPE, stderr=PIPE)
        output, error = units.communicate()
        code = units.wait()

        output = unicode_output(output)
        result = output.splitlines()[0].strip()

        if code == 0:
            event.addresponse(result)
        elif code == 1:
            if result == "conformability error":
                event.addresponse(u"I don't think %(from)s can be converted to %(to)s", {
                    'from': frm,
                    'to': to,
                })
            elif result.startswith("conformability error"):
                event.addresponse(u"I don't think %(from)s can be converted to %(to)s: %(error)s", {
                    'from': frm,
                    'to': to,
                    'error': result.split(":", 1)[1],
                })
            else:
                event.addresponse(u"I can't do that: %s", result)

features['currency'] = {
    'description': u'Converts amounts between currencies.',
    'categories': ('convert',),
}
class Currency(Processor):
    usage = u"""exchange <amount> <currency> for <currency>
    currencies for <country>"""

    feature = ('currency',)

    headers = {'User-Agent': 'Mozilla/5.0', 'Referer': 'http://www.xe.com/'}
    currencies = {}
    country_codes = {}

    def _load_currencies(self):
        etree = get_html_parse_tree('http://www.xe.com/iso4217.php', headers=self.headers, treetype='etree')

        tbl_main = [x for x in etree.getiterator('table') if x.get('class') == 'tbl_main'][0]

        self.currencies = {}
        for tbl_sub in tbl_main.getiterator('table'):
            if tbl_sub.get('class') == 'tbl_sub':
                for tr in tbl_sub.getiterator('tr'):
                    code, place = [x.text for x in tr.getchildren()]
                    name = u''
                    if not place:
                        place = u''
                    if u',' in place[1:-1]:
                        place, name = place.split(u',', 1)
                    place = place.strip()
                    if code in self.currencies:
                        currency = self.currencies[code]
                        # Are we using another country's currency?
                        if place != u'' and name != u'' and (currency[1] == u'' or currency[1].rsplit(None, 1)[0] in place
                                or (u'(also called' in currency[1] and currency[1].split(u'(', 1)[0].rsplit(None, 1)[0] in place)):
                            currency[0].insert(0, place)
                            currency[1] = name.strip()
                        else:
                            currency[0].append(place)
                    else:
                        self.currencies[code] = [[place], name.strip()]

        # Special cases for shared currencies:
        self.currencies['EUR'][0].insert(0, u'Euro Member Countries')
        self.currencies['XOF'][0].insert(0, u'Communaut\xe9 Financi\xe8re Africaine')
        self.currencies['XOF'][1] = u'Francs'

    strip_currency_re = re.compile(r'^[\.\s]*([\w\s]+?)s?$', re.UNICODE)

    def _resolve_currency(self, name, rough=True):
        "Return the canonical name for a currency"

        if name.upper() in self.currencies:
            return name.upper()

        m = self.strip_currency_re.match(name)

        if m is None:
            return False

        name = m.group(1).lower()

        # TLD -> country name
        if rough and len(name) == 2 and name.upper() in self.country_codes:
           name = self.country_codes[name.upper()].lower()

        # Currency Name
        if name == u'dollar':
            return "USD"

        name_re = re.compile(r'^(.+\s+)?\(?%ss?\)?(\s+.+)?$' % name, re.I | re.UNICODE)
        for code, (places, currency) in self.currencies.iteritems():
            if name_re.match(currency) or [True for place in places if name_re.match(place)]:
                return code

        return False

    @match(r'^(exchange|convert)\s+([0-9.]+)\s+(.+)\s+(?:for|to|into)\s+(.+)$')
    def exchange(self, event, command, amount, frm, to):
        if not self.currencies:
            self._load_currencies()

        if not self.country_codes:
            self.country_codes = get_country_codes()

        rough = command.lower() == 'exchange'

        canonical_frm = self._resolve_currency(frm, rough)
        canonical_to = self._resolve_currency(to, rough)
        if not canonical_frm or not canonical_to:
            if rough:
                event.addresponse(u"Sorry, I don't know about a currency for %s", (not canonical_frm and frm or to))
            return

        data = {'Amount': amount, 'From': canonical_frm, 'To': canonical_to}
        etree = get_html_parse_tree('http://www.xe.com/ucc/convert.cgi', urlencode(data), self.headers, 'etree')

        result = [tag.text for tag in etree.getiterator('h2')]
        if result:
            event.addresponse(u'%(fresult)s (%(fcountry)s %(fcurrency)s) = %(tresult)s (%(tcountry)s %(tcurrency)s)', {
                'fresult': result[0],
                'tresult': result[2],
                'fcountry': self.currencies[canonical_frm][0][0],
                'fcurrency': self.currencies[canonical_frm][1],
                'tcountry': self.currencies[canonical_to][0][0],
                'tcurrency': self.currencies[canonical_to][1],
            })
        else:
            event.addresponse(u"The bureau de change appears to be closed for lunch")

    @match(r'^(?:currency|currencies)\s+for\s+(?:the\s+)?(.+)$')
    def currency(self, event, place):
        if not self.currencies:
            self._load_currencies()

        search = re.compile(place, re.I)
        results = []
        for code, (places, name) in self.currencies.iteritems():
            for place in places:
                if search.search(place):
                    results.append(u'%s uses %s (%s)' % (place, name, code))
                    break

        if results:
            event.addresponse(human_join(results))
        else:
            event.addresponse(u'No currencies found')

class UnassignedCharacter(Exception): pass

features['unicode'] = {
    'description': u'Look up characters in the Unicode database.',
    'categories': ('lookup', 'convert',),
}
class UnicodeData(Processor):
    usage = u"""U+<hex code>
    unicode (<character>|<character name>|<decimal code>|0x<hex code>)"""

    feature = ('unicode',)

    bidis = {'AL': u'right-to-left Arabic', 'AN': u'Arabic number',
             'B': u'paragraph separator', 'BN': u'boundary neutral',
             'CS': u'common number separator', 'EN': u'European number',
             'ES': u'European number separator',
             'ET': u'European number terminator',
             'L': u'left-to-right', u'LRE': 'left-to-right embedding',
             'LRO': u'left-to-right override', 'NSM': u'non-spacing mark',
             'ON': u'other neutral', 'PDF': u'pop directional format',
             'R': u'right-to-left', 'RLE': u'right-to-left embedding',
             'RLO': u'right-to-left override', 'S': u'segment separator',
             'WS': u'whitespace'}

    categories = {'Cc': u'a control character', 'Cf': u'a formatting character',
                  'Cn': u'an unassigned character', 'Co': u'a private-use character',
                  'Cs': u'a surrogate character', 'Ll': u'a Lowercase Letter',
                  'Lm': u'a Modifier Letter', 'Lo': u'a Letter',
                  'Lt': u'a Titlecase Letter', 'Lu': u'an Uppercase Letter',
                  'Mc': u'a Spacing Combining Mark', 'Me': u'an Enclosing Mark',
                  'Mn': u'a Nonspacing Mark', 'Nd': u'a Decimal Digit Number',
                  'Nl': u'a Letter Number', 'No': u'a Number',
                  'Pc': u'a Connector', 'Pd': u'a Dash',
                  'Pe': u'a Close Punctuation mark', 'Pf': u'a Final quote',
                  'Pi': u'an Initial quote', 'Po': u'a Punctuation character',
                  'Ps': u'an Open Punctuation mark', 'Sc': u'a Currency Symbol',
                  'Sk': u'a Modifier Symbol', 'Sm': u'a Math Symbol',
                  'So': u'a Symbol', 'Zl': u'a Line Separator',
                  'Zp': u'a Paragraph Separator', 'Zs': u'a Space Separator'}

    @match(r'^(?:(?:unicode\s+)?U\+|unicode\s+#?0?x)([0-9a-f]+)$|'
           r'^(?:unicode|ascii)\s+([0-9a-f]*(?:[0-9][a-f]|[a-f][0-9])[0-9a-f]*)$|'
           r'^(?:unicode|ascii)\s+#?(\d{2,})$')
    def unichr (self, event, hexcode, hexcode2, deccode):
        if hexcode or hexcode2:
            code = int(hexcode or hexcode2, 16)
        else:
            code = int(deccode)

        try:
            char = unichr(code)
            info = self.info(char)
        except (ValueError, OverflowError):
            event.addresponse(u"Unicode isn't *that* big!")
        except UnassignedCharacter:
            event.addresponse(u"That character isn't in Unicode")
        else:
            if info['example']:
                info['example'] = ' (' + info['example'] + ')'
            if deccode:
                info['code'] += ' (%i)' % code
            event.addresponse(u"U+%(code)s is %(name)s%(example)s, "
                          u"%(category)s with %(bidi)s directionality",
                          info)

    @match(r'^unicode\s+(.)$', 'deaddressed')
    def ord (self, event, char):
        try:
            info = self.info(char)
        except UnassignedCharacter:
            event.addresponse(u"That character isn't in Unicode. "
                              u"Where did you even find it?")
        else:
            if info['example']:
                info['example'] = "'" + info['example'] + "'"
            else:
                info['example'] = 'That'
            event.addresponse(u"%(example)s is %(name)s (U+%(code)s), "
                              u"%(category)s with %(bidi)s directionality",
                              info)

    @match(r'^unicode\s+([a-z -]{2,})$')
    def fromname (self, event, name):
        try:
<<<<<<< HEAD
            char = unicodedata.lookup(name.upper())
        except KeyError:
=======
            char = eval(ur'u"\N{%s}"' % name.upper())
        except (SyntaxError, UnicodeError):
>>>>>>> e86a6caa
            event.addresponse(u"I couldn't find a character with that name")
        else:
            info = self.info(char)
            if info['example']:
                info['example'] = ' (' + info['example'] + ')'
            event.addresponse(u"%(name)s is U+%(code)s%(example)s, "
                              u"%(category)s with %(bidi)s directionality",
                              info)

    # Match any string that can't be a character name or a number.
    @match(r'^unicode\s+(.*[^0-9a-z#+\s-].+|.+[^0-9a-z#+\s-].*)$', 'deaddressed')
    def characters (self, event, string):
        event.addresponse(human_join('U+%(code)s %(name)s' % self.info(c)
                                        for c in string))

    def info (self, char):
        cat = unicodedata.category(char)
        if cat == 'Cn':
            raise UnassignedCharacter

        catname = self.categories[cat]
        bidi = self.bidis[unicodedata.bidirectional(char)]
        name = unicodedata.name(char, 'an unnamed character').decode('ascii')

        if cat[0] == 'C' or cat in ('Zp', 'Zl'):
            example = u''
        elif cat[0] == 'M' and cat[1] != 'c':
            example = u'\N{DOTTED CIRCLE}' + char
        else:
            example = char

        return {'code': u'%04X' % ord(char),
                'name': name.title().replace('Cjk', 'CJK'), 'char': char,
                'example': example, 'category': catname.lower(), 'bidi': bidi}

# vi: set et sta sw=4 ts=4:<|MERGE_RESOLUTION|>--- conflicted
+++ resolved
@@ -507,13 +507,8 @@
     @match(r'^unicode\s+([a-z -]{2,})$')
     def fromname (self, event, name):
         try:
-<<<<<<< HEAD
             char = unicodedata.lookup(name.upper())
         except KeyError:
-=======
-            char = eval(ur'u"\N{%s}"' % name.upper())
-        except (SyntaxError, UnicodeError):
->>>>>>> e86a6caa
             event.addresponse(u"I couldn't find a character with that name")
         else:
             info = self.info(char)
