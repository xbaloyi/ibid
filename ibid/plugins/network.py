--- conflicted
+++ resolved
@@ -14,14 +14,9 @@
 
 import ibid
 from ibid.plugins import Processor, match
-<<<<<<< HEAD
 from ibid.config import Option, IntOption, FloatOption, DictOption
 from ibid.utils import file_in_path, unicode_output, human_join, url_to_bytestring
-=======
-from ibid.config import Option, IntOption
-from ibid.utils import file_in_path, unicode_output, human_join
 from ibid.utils.html import get_country_codes
->>>>>>> f679efc5
 
 help = {}
 ipaddr = re.compile('\d+\.\d+\.\d+\.\d+')
@@ -182,9 +177,6 @@
             error = unicode_output(error.strip())
             event.addresponse(error.replace(u'\n', u' '))
 
-<<<<<<< HEAD
-title = re.compile(r'<title>(.*)<\/title>', re.I+re.S)
-
 class HTTPException(Exception):
     pass
 
@@ -204,15 +196,10 @@
     whensitup_maxdelay = IntOption('whensitup_maxdelay', 'Maximum delay between whensitup attempts in seconds', 30*60)
     whensitup_maxperiod = FloatOption('whensitup_maxperiod', 'Maximum period after which to stop checking the url for whensitup in hours', 72)
 
-    @match(r'^(get|head)\s+(\S+\.\S+)$')
+    @match(r'^(get|head)\s+(\S+)$')
     def get(self, event, action, url):
-        if not urlparse(url).netloc:
-            url = 'http://' + url
-        if not urlparse(url).path:
-            url += '/'
-
         try:
-            status, reason, data = self._request(url, action.upper())
+            status, reason, data = self._request(self._makeurl(url), action.upper())
             reply = u'%s %s' % (status, reason)
 
             if action.upper() == 'GET':
@@ -278,24 +265,6 @@
         event.addresponse(u"I'll let you know when %s is up", url)
 
     def _request(self, url, method):
-=======
-help['get'] = u'Retrieves a URL and returns the HTTP status and optionally the HTML title.'
-class HTTP(Processor):
-    u"""(get|head) <url>"""
-    feature = 'get'
-
-    max_size = IntOption('max_size', 'Only request this many bytes', 500)
-
-    @match(r'^(get|head)\s+(\S+\.\S+)$')
-    def handler(self, event, action, url):
-        if not url.lower().startswith("http://") and not url.lower().startswith("https://"):
-            url = "http://" + url
-        if url.count("/") < 3:
-            url += "/"
-
-        action = action.upper()
-
->>>>>>> f679efc5
         scheme, host = urlparse(url)[:2]
         scheme = scheme.lower()
         proxies = getproxies_environment()
@@ -303,7 +272,6 @@
             scheme, host = urlparse(proxies[scheme])[:2]
             scheme = scheme.lower()
 
-<<<<<<< HEAD
         kwargs = {}
         if version_info[1] >= 6:
             kwargs['timeout'] = self.timeout
@@ -332,29 +300,6 @@
         charset = match and match.group(1) or 'utf-8'
 
         return response.status, response.reason, data.decode(charset)
-=======
-        if scheme == "https":
-            conn = HTTPSConnection(host)
-        else:
-            conn = HTTPConnection(host)
-
-        headers={}
-        if action == 'GET':
-            headers['Range'] = 'bytes=0-%s' % self.max_size
-        conn.request(action.upper(), url, headers=headers)
-
-        response = conn.getresponse()
-        reply = u'%s %s' % (response.status, response.reason)
-
-        data = response.read()
-        conn.close()
-
-        if action == 'GET':
-            match = title.search(data)
-            if match:
-                reply += u' "%s"' % match.groups()[0].strip()
-
-        event.addresponse(reply)
 
 help['tld'] = u"Resolve country TLDs (ISO 3166)"
 class TLD(Processor):
@@ -393,6 +338,5 @@
                 return
 
         event.addresponse(u"ISO doesn't know about any TLD for %s", location)
->>>>>>> f679efc5
 
 # vi: set et sta sw=4 ts=4: