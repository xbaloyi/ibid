from urllib2 import urlopen, HTTPError
from urllib import urlencode, quote
from httplib import BadStatusLine
from urlparse import urljoin
from time import time, strptime, strftime
from datetime import datetime
from random import choice, shuffle, randint
from xml.etree.cElementTree import parse
from .. math import acos, sin, cos, radians
from collections import defaultdict
import re
import logging

import feedparser

from ibid.plugins import Processor, match, handler
from ibid.config import Option, BoolOption
from ibid.utils import ago, decode_htmlentities, get_html_parse_tree, \
        cacheable_download, json_webservice

log = logging.getLogger('plugins.lookup')

help = {}

def get_country_codes():
    # The XML download doesn't include things like UK, so we consume this steaming pile of crud instead
    filename = cacheable_download('http://www.iso.org/iso/country_codes/iso_3166_code_lists/iso-3166-1_decoding_table.htm', 'lookup/iso-3166-1_decoding_table.htm')
    etree = get_html_parse_tree('file://' + filename, treetype='etree')
    table = [x for x in etree.getiterator('table')][2]

    countries = {}
    for tr in table.getiterator('tr'):
        abbr = [x.text for x in tr.getiterator('div')][0]
        eng_name = [x.text for x in tr.getchildren()][1]

        if eng_name and eng_name.strip():
            # Cleanup:
            if u',' in eng_name:
                eng_name = u' '.join(reversed(eng_name.split(',', 1)))
            eng_name = u' '.join(eng_name.split())

            countries[abbr.upper()] = eng_name.title()

    return countries

help['bash'] = u'Retrieve quotes from bash.org.'
class Bash(Processor):
    u"bash[.org] [(random|<number>)]"

    feature = 'bash'

<<<<<<< HEAD
    @match(r'^bash(?:\.org)?\s+(random|\d+)$')
    def bash(self, event, id):
        soup = get_html_parse_tree('http://bash.org/?%s' % id.lower())

        if id.lower() == "random":
=======
    public_browse = BoolOption('public_browse', 'Allow random quotes in public', True)

    @match(r'^bash(?:\.org)?(?:\s+(random|\d+))?$')
    def bash(self, event, quote):
        quote = quote is None and u'random' or quote.lower()

        if quote == u'random' and event.public and not self.public_browse:
            event.addresponse(u'Sorry, not in public. PM me')
            return

        soup = get_html_parse_tree('http://bash.org/?%s' % quote)

        if quote == "random":
>>>>>>> 4e5234a3
            number = u"".join(soup.find('p', 'quote').find('b').contents)
            event.addresponse(u'%s:', number)

        body = soup.find('p', 'qt')
        if not body:
            event.addresponse(u"There's no such quote, but if you keep talking like that maybe there will be")
        else:
            for line in body.contents:
                line = unicode(line).strip()
                if line != u'<br />':
                    event.addresponse(line)

help['lastfm'] = u'Lists the tracks last listened to by the specified user.'
class LastFm(Processor):
    u"last.fm for <username>"

    feature = "lastfm"

    @match(r'^last\.?fm\s+for\s+(\S+?)\s*$')
    def listsongs(self, event, username):
        songs = feedparser.parse('http://ws.audioscrobbler.com/1.0/user/%s/recenttracks.rss?%s' % (username, time()))
        if songs['bozo']:
            event.addresponse(u'No such user')
        else:
            event.addresponse(u', '.join(u'%s (%s ago)' % (e.title, ago(datetime.utcnow() - datetime.strptime(e.updated, '%a, %d %b %Y %H:%M:%S +0000'), 1)) for e in songs['entries']))

help['lotto'] = u"Gets the latest lotto results from the South African National Lottery."
class Lotto(Processor):
    u"""lotto"""

    feature = 'lotto'
    
    za_url = 'http://www.nationallottery.co.za/'
    za_re = re.compile(r'images/balls/ball_(\d+).gif')
    
    @match(r'^lotto(\s+for\s+south\s+africa)?$')
    def za(self, event, za):
        try:
            f = urlopen(self.za_url)
        except Exception, e:
            event.addresponse(u'Something went wrong getting to the Lotto site')
            return
        
        s = "".join(f)
        f.close()
        
        balls = self.za_re.findall(s)
        
        if len(balls) != 14:
            event.addresponse(u'I expected to get %(expected)s balls, but found %(found)s. They were: %(balls)s', {
                'expected': 14,
                'found': len(balls),
                'balls': u', '.join(balls),
            })
            return
        
        event.addresponse(u'Latest lotto results for South Africa, '
            u'Lotto: %(lottoballs)s (Bonus: %(lottobonus)s), Lotto Plus: %(plusballs)s (Bonus: %(plusbonus)s)', {
            'lottoballs': u" ".join(balls[:6]),
            'lottobonus': balls[6],
            'plusballs':  u" ".join(balls[7:13]),
            'plusbonus':  balls[13],
        })

help['fml'] = u'Retrieves quotes from fmylife.com.'
class FMLException(Exception):
    pass

class FMyLife(Processor):
    u"""fml (<number> | [random] | flop | top | last | love | money | kids | work | health | sex | miscellaneous )"""

    feature = "fml"

    api_url = Option('fml_api_url', 'FML API URL base', 'http://api.betacie.com/')
    api_key = Option('fml_api_key', 'FML API Key (optional)', 'readonly')
    fml_lang = Option('fml_lang', 'FML Lanugage', 'en')

    public_browse = BoolOption('public_browse', 'Allow random quotes in public', True)

    failure_messages = (
            u'Today, I tried to get a quote for %(nick)s but failed. FML',
            u'Today, FML is down. FML',
            u"Sorry, it's broken, the FML admins must having a really bad day",
    )

    def remote_get(self, id):
        url = urljoin(self.api_url, 'view/%s?%s' % (
            id.isalnum() and id + '/nocomment' or quote(id),
            urlencode({'language': self.fml_lang, 'key': self.api_key}))
        )
        tree = parse(urlopen(url))

        if tree.find('.//error'):
            raise FMLException(tree.findtext('.//error'))

        item = tree.find('.//item')
        if item:
            url = u"http://www.fmylife.com/%s/%s" % (
                item.findtext('category'),
                item.get('id'),
            )
            text = item.find('text').text

            return u'%s : %s' % (url, text)

    @match(r'^(?:fml\s+|http://www\.fmylife\.com/\S+/)(\d+|random|flop|top|last|love|money|kids|work|health|sex|miscellaneous)$')
    def fml(self, event, id):
        try:
            body = self.remote_get(id)
        except FMLException:
            event.addresponse(choice(self.failure_messages) % event.sender)
            return
        except HTTPError:
            event.addresponse(choice(self.failure_messages) % event.sender)
            return
        except BadStatusLine:
            event.addresponse(choice(self.failure_messages) % event.sender)
            return

        if body:
            event.addresponse(body)
        elif id.isdigit():
            event.addresponse(u'No such quote')
        else:
            event.addresponse(choice(self.failure_messages) % event.sender)

    @match(r'^fml$')
    def fml_default(self, event):
        if not event.public or self.public_browse:
            self.fml(event, 'random')
        else:
            event.addresponse(u'Sorry, not in public. PM me')

help["tfln"] = u"Looks up quotes from textsfromlastnight.com"
class TextsFromLastNight(Processor):
    u"""tfln [(random|<number>)]
    tfln (worst|best) [(today|this week|this month)]"""

    feature = 'tfln'

    public_browse = BoolOption('public_browse', 'Allow random quotes in public', True)

    random_pool = []

    def get_tfln(self, section):
        tree = get_html_parse_tree('http://textsfromlastnight.com/%s/' % section.lower())
        for div in tree.findAll('div', attrs={'class': 'post_wrap'}):
            id = int(div.get('id').split('_', 1)[1])
            message = [line.strip() for line in div.div.contents if isinstance(line, unicode)]
            yield id, message

    @match(r'^tfln'
            r'(?:\s+(random|worst|best|\d+))?'
            r'(?:this\s+)?(?:\s+(today|week|month))?$')
    def tfln(self, event, number, timeframe=None):
        number = number is None and u'random' or number.lower()

        if number == u'random' and not timeframe \
                and event.public and not self.public_browse:
            event.addresponse(u'Sorry, not in public. PM me')
            return

        if number in (u'worst', u'best'):
            number += u'-nights'
            if timeframe.lower() in (u'week', u'month'):
                number += u'this-' + timeframe.lower()
        elif number.isdigit():
            number = 'view/%s' % number

        if number == u'random':
            if not self.random_pool:
                self.random_pool = [message for message in self.get_tfln(number)]
                shuffle(self.random_pool)

            message = self.random_pool.pop()
        else:
            try:
                message = self.get_tfln(number).next()
            except StopIteration:
                event.addresponse(u'No such quote')
                return

        id, body = message
        if len(body) > 1:
            event.addresponse(u'http://textsfromlastnight.com/view/%i :', id)
            for line in body:
                event.addresponse(line)
        else:
            event.addresponse(u'http://textsfromlastnight.com/view/%(id)i : %(body)s', {
                'id': id,
                'body': body[0],
            })

    @match(r'^(?:http://)?(?:www\.)?textsfromlastnight\.com/view/(\d+)$')
    def tfln_url(self, event, id):
        self.tfln(event, id)

help["mlia"] = u"Looks up quotes from MyLifeIsAverage.com and MyLifeIsG.com"
class MyLifeIsAverage(Processor):
    u"""mlia [(<number> | random | recent | today | yesterday | this week | this month | this year )]
    mlig [(<number> | random | recent | today | yesterday | this week | this month | this year )]"""

    feature = 'mlia'

    public_browse = BoolOption('public_browse', 'Allow random quotes in public', True)

    random_pool = {}
    pages = {}

    def find_stories(self, url):
        if isinstance(url, basestring):
            tree = get_html_parse_tree(url, treetype='etree')
        else:
            tree = url

        storycol = [div for div in tree.findall('.//div') if div.get(u'id') in (u'leftcol', u'leftcol-wide')][0]
        stories = [div for div in storycol.findall('div') if div.get(u'class') in (u'stories', u'stories-wide')]

        for story in stories:
            body = story.findtext('div/span/span').strip()
            id = int(story.findtext('div/div/span/a')[1:])
            yield id, body

    @match(r'^(mli[ag])(?:\s+this)?(?:\s+(\d+|random|recent|today|yesterday|week|month|year))?$')
    def mlia(self, event, site, query):
        query = query is None and u'random' or query.lower()

        if query == u'random' and event.public and not self.public_browse:
            event.addresponse(u'Sorry, not in public. PM me')
            return

        site = site.lower()
        url = {
                'mlia': 'http://mylifeisaverage.com/',
                'mlig': 'http://mylifeisg.com/',
            }[site]

        if query == u'random' or query is None:
            if not self.random_pool.get(site):
                tree = get_html_parse_tree(
                        url + 'index.php?' + urlencode({'page': randint(1, self.pages.get(site, 1))}),
                        treetype='etree')
                self.random_pool[site] = [story for story in self.find_stories(tree)]
                shuffle(self.random_pool[site])

                pagination = [div for div in tree.findall('.//div') if div.get(u'class') == u'pagination'][0]
                self.pages[site] = sorted(int(a.text) for a in pagination.findall('.//a') if a.text.isdigit())[-1]

            story = self.random_pool[site].pop()

        else:
            try:
                if query.isdigit():
                    story = self.find_stories(url + 'story.php?' + urlencode({'id': query})).next()
                else:
                    story = self.find_stories(url + 'index.php?' + urlencode({'part': query})).next()

            except StopIteration:
                event.addresponse(u'No such quote')
                return

        id, body = story
        event.addresponse(u'%(url)sstory.php?id=%(id)i : %(body)s', {
            'url': url,
            'id': id,
            'body': body,
        })

    @match(r'^(?:http://)?(?:www\.)?mylifeis(average|g)\.com/story\.php\?id=(\d+)$')
    def mlia_url(self, event, site, id):
        self.mlia(event, 'mli' + site[0].lower(), id)

help["microblog"] = u"Looks up messages on microblogging services like twitter and identica."
class Twitter(Processor):
    u"""latest (tweet|identica) from <name>
    (tweet|identica) <number>"""

    feature = "microblog"

    default = {
        'twitter':   {'endpoint': 'http://twitter.com/',   'api': 'twitter',  'name': 'tweet', 'user': 'twit'},
        'tweet':     {'endpoint': 'http://twitter.com/',   'api': 'twitter',  'name': 'tweet', 'user': 'twit'},
        'identica':  {'endpoint': 'http://identi.ca/api/', 'api': 'laconica', 'name': 'dent',  'user': 'denter'},
        'identi.ca': {'endpoint': 'http://identi.ca/api/', 'api': 'laconica', 'name': 'dent',  'user': 'denter'},
        'dent':      {'endpoint': 'http://identi.ca/api/', 'api': 'laconica', 'name': 'dent',  'user': 'denter'},
    }
    services = Option('services', 'Micro blogging services', default)

    class NoSuchUserException(Exception):
        pass

    def setup(self):
        self.update.im_func.pattern = re.compile(r'^(%s)\s+(\d+)$' % '|'.join(self.services.keys()), re.I)
        self.latest.im_func.pattern = re.compile(r'^(?:latest|last)\s+(%s)\s+(?:update\s+)?(?:(?:by|from|for)\s+)?@?(\S+)$'
                % '|'.join(self.services.keys()), re.I)

    def remote_update(self, service, id):
        status = json_webservice('%sstatuses/show/%s.json' % (service['endpoint'], id))

        return {'screen_name': status['user']['screen_name'], 'text': decode_htmlentities(status['text'])}

    def remote_latest(self, service, user):
        statuses = json_webservice(
                '%sstatuses/user_timeline/%s.json' % (service['endpoint'], user.encode('utf-8')),
                {'count': 1})

        if not statuses:
            raise self.NoSuchUserException(user)

        latest = statuses[0]

        if service['api'] == 'twitter':
            url = '%s%s/status/%i' % (service['endpoint'], latest['user']['screen_name'], latest['id'])
        elif service['api'] == 'laconica':
            url = '%s/notice/%i' % (service['endpoint'].split('/api/', 1)[0], latest['id'])

        return {
            'text': decode_htmlentities(latest['text']),
            'ago': ago(datetime.utcnow() - datetime.strptime(latest['created_at'], '%a %b %d %H:%M:%S +0000 %Y'), 1),
            'url': url,
        }

    @handler
    def update(self, event, service_name, id):
        service = self.services[service_name.lower()]
        try:
            event.addresponse(u'%(screen_name)s: "%(text)s"', self.remote_update(service, int(id)))
        except HTTPError, e:
            if e.code in (401, 403):
                event.addresponse(u'That %s is private', service['name'])
            elif e.code == 404:
                event.addresponse(u'No such %s', service['name'])
            else:
                event.addresponse(u'I can only see the Fail Whale')

    @handler
    def latest(self, event, service_name, user):
        service = self.services[service_name.lower()]
        try:
            event.addresponse(u'"%(text)s" %(ago)s ago, %(url)s', self.remote_latest(service, user))
        except HTTPError, e:
            if e.code in (401, 403):
                event.addresponse(u"Sorry, %s's feed is private", user)
            elif e.code == 404:
                event.addresponse(u'No such %s', service['user'])
            else:
                event.addresponse(u'I can only see the Fail Whale')
        except self.NoSuchUserException, e:
                event.addresponse(u'No such %s', service['user'])

    @match(r'^https?://(?:www\.)?twitter\.com/[^/ ]+/statuse?s?/(\d+)$')
    def twitter(self, event, id):
        self.update(event, u'twitter', id)

    @match(r'^https?://(?:www\.)?identi.ca/notice/(\d+)$')
    def identica(self, event, id):
        self.update(event, u'identica', id)

help['currency'] = u'Converts amounts between currencies.'
class Currency(Processor):
    u"""exchange <amount> <currency> for <currency>
    currencies for <country>"""

    feature = "currency"

    headers = {'User-Agent': 'Mozilla/5.0', 'Referer': 'http://www.xe.com/'}
    currencies = {}
    country_codes = {}

    def _load_currencies(self):
        etree = get_html_parse_tree('http://www.xe.com/iso4217.php', headers=self.headers, treetype='etree')

        tbl_main = [x for x in etree.getiterator('table') if x.get('class') == 'tbl_main'][0]

        self.currencies = {}
        for tbl_sub in tbl_main.getiterator('table'):
            if tbl_sub.get('class') == 'tbl_sub':
                for tr in tbl_sub.getiterator('tr'):
                    code, place = [x.text for x in tr.getchildren()]
                    name = u''
                    if not place:
                        place = u''
                    if u',' in place[1:-1]:
                        place, name = place.split(u',', 1)
                    place = place.strip()
                    if code in self.currencies:
                        currency = self.currencies[code]
                        # Are we using another country's currency?
                        if place != u'' and name != u'' and (currency[1] == u'' or currency[1].rsplit(None, 1)[0] in place
                                or (u'(also called' in currency[1] and currency[1].split(u'(', 1)[0].rsplit(None, 1)[0] in place)):
                            currency[0].insert(0, place)
                            currency[1] = name.strip()
                        else:
                            currency[0].append(place)
                    else:
                        self.currencies[code] = [[place], name.strip()]

        # Special cases for shared currencies:
        self.currencies['EUR'][0].insert(0, u'Euro Member Countries')
        self.currencies['XOF'][0].insert(0, u'Communaut\xe9 Financi\xe8re Africaine')
        self.currencies['XOF'][1] = u'Francs'

    strip_currency_re = re.compile(r'^[\.\s]*([\w\s]+?)s?$', re.UNICODE)

    def _resolve_currency(self, name, rough=True):
        "Return the canonical name for a currency"

        if name.upper() in self.currencies:
            return name.upper()

        m = self.strip_currency_re.match(name)
        
        if m is None:
            return False

        name = m.group(1).lower()

        # TLD -> country name
        if rough and len(name) == 2 and name.upper() in self.country_codes:
           name = self.country_codes[name.upper()].lower()
        
        # Currency Name
        if name == u'dollar':
            return "USD"

        name_re = re.compile(r'^(.+\s+)?\(?%ss?\)?(\s+.+)?$' % name, re.I | re.UNICODE)
        for code, (places, currency) in self.currencies.iteritems():
            if name_re.match(currency) or [True for place in places if name_re.match(place)]:
                return code

        return False

    @match(r'^(exchange|convert)\s+([0-9.]+)\s+(.+)\s+(?:for|to|into)\s+(.+)$')
    def exchange(self, event, command, amount, frm, to):
        if not self.currencies:
            self._load_currencies()

        if not self.country_codes:
            self.country_codes = get_country_codes()

        rough = command.lower() == 'exchange'

        canonical_frm = self._resolve_currency(frm, rough)
        canonical_to = self._resolve_currency(to, rough)
        if not canonical_frm or not canonical_to:
            if rough:
                event.addresponse(u"Sorry, I don't know about a currency for %s", (not canonical_frm and frm or to))
            return

        data = {'Amount': amount, 'From': canonical_frm, 'To': canonical_to}
        etree = get_html_parse_tree('http://www.xe.com/ucc/convert.cgi', urlencode(data), self.headers, 'etree')

        result = [tag.text for tag in etree.getiterator('h2')]
        if result:
            event.addresponse(u'%(fresult)s (%(fcountry)s %(fcurrency)s) = %(tresult)s (%(tcountry)s %(tcurrency)s)', {
                'fresult': result[0],
                'tresult': result[2],
                'fcountry': self.currencies[canonical_frm][0][0],
                'fcurrency': self.currencies[canonical_frm][1],
                'tcountry': self.currencies[canonical_to][0][0],
                'tcurrency': self.currencies[canonical_to][1],
            })
        else:
            event.addresponse(u"The bureau de change appears to be closed for lunch")

    @match(r'^(?:currency|currencies)\s+for\s+(?:the\s+)?(.+)$')
    def currency(self, event, place):
        if not self.currencies:
            self._load_currencies()

        search = re.compile(place, re.I)
        results = []
        for code, (places, name) in self.currencies.iteritems():
            for place in places:
                if search.search(place):
                    results.append(u'%s uses %s (%s)' % (place, name, code))
                    break

        if results:
            event.addresponse(u', '.join(results))
        else:
            event.addresponse(u'No currencies found')

help['tld'] = u"Resolve country TLDs (ISO 3166)"
class TLD(Processor):
    u""".<tld>
    tld for <country>"""
    feature = 'tld'

    country_codes = {}

    @match(r'^\.([a-zA-Z]{2})$')
    def tld_to_country(self, event, tld):
        if not self.country_codes:
            self.country_codes = get_country_codes()

        tld = tld.upper()

        if tld in self.country_codes:
            event.addresponse(u'%(tld)s is the TLD for %(country)s', {
                'tld': tld,
                'country': self.country_codes[tld],
            })
        else:
            event.addresponse(u"ISO doesn't know about any such TLD")

    @match(r'^tld\s+for\s+(.+)$')
    def country_to_tld(self, event, location):
        if not self.country_codes:
            self.country_codes = get_country_codes()

        for tld, country in self.country_codes.iteritems():
            if location.lower() in country.lower():
                event.addresponse(u'%(tld)s is the TLD for %(country)s', {
                    'tld': tld,
                    'country': country,
                })
                return

        event.addresponse(u"ISO doesn't know about any TLD for %s", location)

help['weather'] = u'Retrieves current weather and forecasts for cities.'
class Weather(Processor):
    u"""weather in <city>
    forecast for <city>"""

    feature = "weather"

    defaults = {    'ct': 'Cape Town, South Africa',
                    'jhb': 'Johannesburg, South Africa',
                    'joburg': 'Johannesburg, South Africa',
               }
    places = Option('places', 'Alternate names for places', defaults)
    labels = ('temp', 'humidity', 'dew', 'wind', 'pressure', 'conditions', 'visibility', 'uv', 'clouds', 'ymin', 'ymax', 'ycool', 'sunrise', 'sunset', 'moonrise', 'moonset', 'moonphase', 'metar')
    whitespace = re.compile('\s+')

    class WeatherException(Exception):
        pass

    class TooManyPlacesException(WeatherException):
        pass

    def _text(self, string):
        if not isinstance(string, basestring):
            string = ''.join(string.findAll(text=True))
        return self.whitespace.sub(' ', string).strip()

    def _get_page(self, place):
        if place.lower() in self.places:
            place = self.places[place.lower()]

        soup = get_html_parse_tree('http://m.wund.com/cgi-bin/findweather/getForecast?brand=mobile_metric&query=' + quote(place))

        if soup.body.center and soup.body.center.b.string == 'Search not found:':
            raise Weather.WeatherException(u'City not found')

        if soup.table.tr.th and soup.table.tr.th.string == 'Place: Temperature':
            places = []
            for td in soup.table.findAll('td'):
                places.append(td.find('a', href=re.compile('.*html$')).string)

            # Cities with more than one airport give duplicate entries. We can take the first
            if len([x for x in places if x == places[0]]) == len(places):
                url = urljoin('http://m.wund.com/cgi-bin/findweather/getForecast',
                        soup.table.find('td').find('a', href=re.compile('.*html$'))['href'])
                soup = get_html_parse_tree(url)
            else:
                raise Weather.TooManyPlacesException(places)

        return soup

    def remote_weather(self, place):
        soup = self._get_page(place)
        tds = [x.table for x in soup.findAll('table') if x.table][0].findAll('td')

        # HACK: Some cities include a windchill row, but others don't
        if len(tds) == 39:
            del tds[3]
            del tds[4]

        values = {'place': tds[0].findAll('b')[1].string, 'time': tds[0].findAll('b')[0].string}
        for index, td in enumerate(tds[2::2]):
            values[self.labels[index]] = self._text(td)

        return values

    def remote_forecast(self, place):
        soup = self._get_page(place)
        forecasts = []
        table = [table for table in soup.findAll('table') if table.findAll('td', align='left')][0]

        for td in table.findAll('td', align='left'):
            day = td.b.string
            forecast = u' '.join([self._text(line) for line in td.contents[2:]])
            forecasts.append(u'%s: %s' % (day, self._text(forecast)))

        return forecasts

    @match(r'^weather\s+(?:(?:for|at|in)\s+)?(.+)$')
    def weather(self, event, place):
        try:
            values = self.remote_weather(place)
            event.addresponse(u'In %(place)s at %(time)s: %(temp)s; Humidity: %(humidity)s; Wind: %(wind)s; Conditions: %(conditions)s; Sunrise/set: %(sunrise)s/%(sunset)s; Moonrise/set: %(moonrise)s/%(moonset)s', values)
        except Weather.TooManyPlacesException, e:
            event.addresponse(u'Too many places match %(place)s: %(exception)s', {
                'place': place,
                'exception': u'; '.join(e.args[0]),
            })
        except Weather.WeatherException, e:
            event.addresponse(unicode(e))

    @match(r'^forecast\s+(?:for\s+)?(.+)$')
    def forecast(self, event, place):
        try:
            event.addresponse(u', '.join(self.remote_forecast(place)))
        except Weather.TooManyPlacesException, e:
            event.addresponse(u'Too many places match %(place)s: %(exception)s', {
                'place': place,
                'exception': u'; '.join(e.args[0]),
            })
        except Weather.WeatherException, e:
            event.addresponse(unicode(e))

help['distance'] = u"Returns the distance between two places"
class Distance(Processor):
    u"""distance [in <unit>] between <source> and <destination>
    place search for <placename>"""

    # For Mathematics, see:
    # http://www.mathforum.com/library/drmath/view/51711.html
    # http://mathworld.wolfram.com/GreatCircle.html

    feature = 'distance'
    
    default_unit_names = {
            'km': "kilometres",
            'mi': "miles",
            'nm': "nautical miles"}
    default_radius_values = {
            'km': 6378,
            'mi': 3963.1,
            'nm': 3443.9}

    unit_names = Option('unit_names', 'Names of units in which to specify distances', default_unit_names)
    radius_values = Option('radius_values', 'Radius of the earth in the units in which to specify distances', default_radius_values)
    
    def get_place_data(self, place, num):
        return json_webservice('http://ws.geonames.org/searchJSON', {'q': place, 'maxRows': num})

    def get_place(self, place):
        js = self.get_place_data(place, 1)
        if js['totalResultsCount'] == 0:
            return None
        info = js['geonames'][0]
        return {'name': "%s, %s, %s" % (info['name'], info['adminName1'], info['countryName']),
                'lng': radians(info['lng']),
                'lat': radians(info['lat'])}
    
    @match(r'^(?:(?:search\s+for\s+place)|(?:place\s+search\s+for)|(?:places\s+for))\s+(\S.+?)\s*$')
    def placesearch(self, event, place):
        js = self.get_place_data(place, 10)
        if js['totalResultsCount'] == 0:
            event.addresponse(u"I don't know of anywhere even remotely like '%s'", place)
        else:
            event.addresponse(u"I can find: %s", 
                    (u"; ".join(u"%s, %s, %s" % (p['name'], p['adminName1'], p['countryName']) 
                        for p in js['geonames'][:10])))

    @match(r'^(?:how\s*far|distance)(?:\s+in\s+(\S+))?\s+'
            r'(?:(between)|from)' # Between ... and ... | from ... to ...
            r'\s+(\S.+?)\s+(?(2)and|to)\s+(\S.+?)\s*$')
    def distance(self, event, unit, ignore, src, dst):
        unit_names = self.unit_names
        if unit and unit not in self.unit_names:
            event.addresponse(u"I don't know the unit '%(badunit)s'. I know about: %(knownunits)s", {
                'badunit': unit, 
                'knownunits': 
                    u", ".join(u"%s (%s)" % (unit, self.unit_names[unit]) 
                        for unit in self.unit_names),
            })
            return
        if unit:
            unit_names = [unit]
        
        srcp, dstp = self.get_place(src), self.get_place(dst)
        if not srcp or not dstp:
            event.addresponse(u"I don't know of anywhere called %s", 
                    (u" or ".join("'%s'" % place[0] 
                        for place in ((src, srcp), (dst, dstp)) if not place[1])))
            return
        
        dist = acos(cos(srcp['lng']) * cos(dstp['lng']) * cos(srcp['lat']) * cos(dstp['lat']) + 
                    cos(srcp['lat']) * sin(srcp['lng']) * cos(dstp['lat']) * sin(dstp['lng']) + 
                    sin(srcp['lat'])*sin(dstp['lat']))
        
        event.addresponse(u"Approximate distance, as the bot flies, between %(srcname)s and %(dstname)s is: %(distance)s", {
            'srcname': srcp['name'],
            'dstname': dstp['name'],
            'distance': ", ".join(u"%.02f %s" % (self.radius_values[unit]*dist, self.unit_names[unit]) 
                for unit in unit_names),
        })

help['tvshow'] = u'Retrieves TV show information from tvrage.com.'
class TVShow(Processor):
    u"""tvshow <show>"""

    feature = 'tvshow'
        
    def remote_tvrage(self, show):
        info_url = 'http://services.tvrage.com/tools/quickinfo.php?%s'
        
        info = urlopen(info_url % urlencode({'show': show.encode('utf-8')}))
        
        info = info.read()
        info = info.decode('utf-8')
        if info.startswith('No Show Results Were Found'):
            return
        info = info[5:].splitlines()        
        show_info = [i.split('@', 1) for i in info]
        show_dict = dict(show_info)

        #check if there are actual airdates for Latest and Next Episode. None for Next
        #Episode does not neccesarily mean it is nor airing, just the date is unconfirmed.
        show_dict = defaultdict(lambda: 'None', show_info)

        for field in ('Latest Episode', 'Next Episode'):
            if field in show_dict:
                format_from = '%b/%d/%Y'
                format_to = '%d %B %Y'
                ep, name, date = show_dict[field].split('^', 2)
                if date.count('/') < 2:
                    format_from = '%b/%Y'
                    format_to = '%B %Y'
                date = strftime(format_to, strptime(date, format_from))
                show_dict[field] = u'%s - "%s" - %s' % (ep, name, date)        
        return show_dict
    
    @match(r'^tv\s*show\s+(.+)$')
    def tvshow(self, event, show):
        retr_info = self.remote_tvrage(show)
        
        message = u'Show: %(Show Name)s. Premiered: %(Premiered)s. ' \
                    u'Latest Episode: %(Latest Episode)s. Next Episode: %(Next Episode)s. ' \
                    u'Airtime: %(Airtime)s on %(Network)s. Genres: %(Genres)s. ' \
                    u'Status: %(Status)s. - %(Show URL)s'
                    
        if not retr_info:
            event.addresponse(u"I can't find anything out about '%s'", show)
            return
        
        event.addresponse(message, retr_info)

# vi: set et sta sw=4 ts=4:<|MERGE_RESOLUTION|>--- conflicted
+++ resolved
@@ -49,27 +49,19 @@
 
     feature = 'bash'
 
-<<<<<<< HEAD
-    @match(r'^bash(?:\.org)?\s+(random|\d+)$')
+    public_browse = BoolOption('public_browse', 'Allow random quotes in public', True)
+
+    @match(r'^bash(?:\.org)?(?:\s+(random|\d+))?$')
     def bash(self, event, id):
-        soup = get_html_parse_tree('http://bash.org/?%s' % id.lower())
-
-        if id.lower() == "random":
-=======
-    public_browse = BoolOption('public_browse', 'Allow random quotes in public', True)
-
-    @match(r'^bash(?:\.org)?(?:\s+(random|\d+))?$')
-    def bash(self, event, quote):
-        quote = quote is None and u'random' or quote.lower()
-
-        if quote == u'random' and event.public and not self.public_browse:
+        id = id is None and u'random' or id.lower()
+
+        if id == u'random' and event.public and not self.public_browse:
             event.addresponse(u'Sorry, not in public. PM me')
             return
 
-        soup = get_html_parse_tree('http://bash.org/?%s' % quote)
-
-        if quote == "random":
->>>>>>> 4e5234a3
+        soup = get_html_parse_tree('http://bash.org/?%s' % id)
+
+        if id == "random":
             number = u"".join(soup.find('p', 'quote').find('b').contents)
             event.addresponse(u'%s:', number)
 
