from urllib2 import urlopen, Request
from urllib import urlencode, quote
from time import time
from datetime import datetime
from simplejson import loads
import re

import feedparser
from BeautifulSoup import BeautifulSoup

from ibid.plugins import Processor, match, handler
from ibid.config import Option
from ibid.utils import ago, decode_htmlentities

help = {}

help['bash'] = u'Retrieve quotes from bash.org.'
class Bash(Processor):
    u"bash[.org] (random|<number>)"

    feature = 'bash'

    @match(r'^bash(?:\.org)?\s+(random|\d+)$')
    def bash(self, event, quote):
        f = urlopen('http://bash.org/?%s' % quote.lower())
        soup = BeautifulSoup(f.read(), convertEntities=BeautifulSoup.HTML_ENTITIES)
        f.close()

        if quote.lower() == "random":
            number = u"".join(soup.find('p', attrs={'class': 'quote'}).find('b').contents)
            event.addresponse(u"%s:" % number)

        quote = soup.find('p', attrs={'class': 'qt'})
        if not quote:
            event.addresponse(u"There's no such quote, but if you keep talking like that maybe there will be.")
        else:
            for line in quote.contents:
                if str(line) != '<br />':
                    event.addresponse(unicode(line).strip())

help['lastfm'] = u'Lists the tracks last listened to by the specified user.'
class LastFm(Processor):
    u"last.fm for <username>"

    feature = "lastfm"

    @match(r'^last\.?fm\s+for\s+(\S+?)\s*$')
    def listsongs(self, event, username):
        songs = feedparser.parse("http://ws.audioscrobbler.com/1.0/user/%s/recenttracks.rss?%s" % (username, time()))
        if songs['bozo']:
            event.addresponse(u"No such user")
        else:
            event.addresponse(u', '.join(u'%s (%s ago)' % (e.title, ago(datetime.utcnow() - datetime.strptime(e.updated, '%a, %d %b %Y %H:%M:%S +0000'), 1)) for e in songs['entries']))

help['lotto'] = u"Gets the latest lotto results from the South African National Lottery."
class Lotto(Processor):
    u"""lotto"""

    feature = 'lotto'
    
    errors = {
      'open': 'Something went wrong getting to the Lotto site',
      'balls': 'I expected to get %s balls, but found %s. They were: %s',
    }
    
    za_url = 'http://www.nationallottery.co.za/'
    za_re = re.compile(r'images/balls/ball_(\d+).gif')
    za_text = u'Latest lotto results for South Africa, Lotto: '
    
    @match(r'lotto(\s+for\s+south\s+africa)?')
    def za(self, event, za):
        try:
            f = urlopen(self.za_url)
        except Exception, e:
            event.addresponse(self.errors['open'])
            return
        
        s = "".join(f)
        f.close()
        
        r = self.za_text
        
        balls = self.za_re.findall(s)
        
        if len(balls) != 14:
<<<<<<< HEAD
            event.addresponse(self.errors['balls'] % \
                (14, len(balls), ", ".join(balls)))
            return
=======
            return event.addresponse(self.errors['balls'] % \
                     (14, len(balls), u", ".join(balls)))
>>>>>>> e433afae
        
        r += u" ".join(balls[:6])
        r += u" (Bonus: %s), Lotto Plus: " % (balls[6], )
        r += u" ".join(balls[7:13])
        r += u" (Bonus: %s)" % (balls[13], )
        event.addresponse(r)

help['fml'] = u'Retrieves quotes from fmylife.com.'
class FMyLife(Processor):
    u"""fml (<number>|random)"""

    feature = "fml"

    def remote_get(self, id):
        f = urlopen('http://www.fmylife.com/' + str(id))
        soup = BeautifulSoup(f.read())
        f.close()

        quote = soup.find('div', id='wrapper').div.p
        return quote and u'"%s"' % (quote.contents[0],) or None

    @match(r'^(?:fml\s+|http://www\.fmylife\.com/\S+/)(\d+|random)$')
    def fml(self, event, id):
        event.addresponse(self.remote_get(id) or u"No such quote")

help["microblog"] = u"Looks up messages on microblogging services like twitter and identica."
class Twitter(Processor):
    u"""latest (tweet|identica) from <name>
    (tweet|identica) <number>"""

    feature = "microblog"

    default = { 'twitter': 'http://twitter.com/',
                'tweet': 'http://twitter.com/',
                'identica': 'http://identi.ca/api/',
                'identi.ca': 'http://identi.ca/api/',
              }
    services = Option('services', 'Micro blogging services', default)

    def setup(self):
        self.update.im_func.pattern = re.compile(r'^(%s)\s+(\d+)$' % ('|'.join(self.services.keys()),))
        self.latest.im_func.pattern = re.compile(r'^(?:latest|last)\s+(%s)\s+(?:update\s+)?(?:by\s+|from\s+)?(\S+)$' % ('|'.join(self.services.keys()),))

    def remote_update(self, service, id):
        f = urlopen('%sstatuses/show/%s.json' % (self.services[service], id))
        status = loads(f.read())
        f.close()

        return u'%s: "%s"' % (status['user']['screen_name'], status['text'])

    def remote_latest(self, service, user):
        f = urlopen('%sstatuses/user_timeline/%s.json?count=1' % (self.services[service], user))
        statuses = loads(f.read())
        f.close()

        return u'"%s"' % (statuses[0]['text'])

    @handler
    def update(self, event, service, id):
        event.addresponse(self.remote_update(service.lower(), int(id)))

    @handler
    def latest(self, event, service, user):
        event.addresponse(self.remote_latest(service.lower(), user))

    @match(r'^https?://(?:www\.)?twitter\.com/[^/ ]+/statuse?s?/(\d+)$')
    def twitter(self, event, id):
        event.addresponse(self.remote_update('twitter', int(id)))

    @match(r'^https?://(?:www\.)?identi.ca/notice/(\d+)$')
    def identica(self, event, id):
        event.addresponse(self.remote_update('identi.ca', int(id)))

help['currency'] = u'Converts amounts between currencies.'
class Currency(Processor):
    u"""exchange <amount> <currency> for <currency>
    currencies for <country>"""

    feature = "currency"

    headers = {'User-Agent': 'Mozilla/5.0', 'Referer': 'http://www.xe.com/'}
    currencies = []

    def _load_currencies(self):
        request = Request('http://www.xe.com/iso4217.php', '', self.headers)
        f = urlopen(request)
        soup = BeautifulSoup(f.read())
        f.close()

        self.currencies = []
        for tr in soup.find('table', attrs={'class': 'tbl_main'}).table.findAll('tr'):
            code, place = tr.findAll('td')
            place = ''.join(place.findAll(text=True))
            place, name = place.find(',') != -1 and place.split(',', 1) or place.split(' ', 1)
            self.currencies.append((code.string, place.strip(), name.strip()))

    @match(r'^(?:exchange|convert)\s+([0-9.]+)\s+(\S+)\s+(?:for|to|into)\s+(\S+)$')
    def exchange(self, event, amount, frm, to):
        data = {'Amount': amount, 'From': frm, 'To': to}
        request = Request('http://www.xe.com/ucc/convert.cgi', urlencode(data), self.headers)
        f = urlopen(request)
        soup = BeautifulSoup(f.read())
        f.close()

        event.addresponse(soup.findAll('span', attrs={'class': 'XEsmall'})[1].contents[0])

    @match(r'^(?:currency|currencies)\s+for\s+(?:the\s+)?(.+)$')
    def currency(self, event, place):
        if not self.currencies:
            self._load_currencies()

        search = re.compile(place, re.I)
        results = []
        for code, place, name in self.currencies:
            if search.search(place):
                results.append('%s uses %s (%s)' % (place, name, code))

        if results:
            event.addresponse(u', '.join(results))
        else:
            event.addresponse(u'No currencies found')

help['weather'] = u'Retrieves current weather and forecasts for cities.'
class Weather(Processor):
    u"""weather in <city>
    forecast for <city>"""

    feature = "weather"

    defaults = {    'ct': 'Cape Town, South Africa',
                    'jhb': 'Johannesburg, South Africa',
                    'joburg': 'Johannesburg, South Africa',
               }
    places = Option('places', 'Alternate names for places', defaults)
    labels = ('temp', 'humidity', 'dew', 'wind', 'pressure', 'conditions', 'visibility', 'uv', 'clouds', 'ymin', 'ymax', 'ycool', 'sunrise', 'sunset', 'moonrise', 'moonset', 'moonphase', 'metar')
    whitespace = re.compile('\s+')

    class WeatherException(Exception):
        pass

    class TooManyPlacesException(WeatherException):
        pass

    def _text(self, string):
        if not isinstance(string, basestring):
            string = ''.join(string.findAll(text=True))
        return self.whitespace.sub(' ', string).strip()

    def _get_page(self, place):
        if place.lower() in self.places:
            place = self.places[place.lower()]

        f = urlopen('http://m.wund.com/cgi-bin/findweather/getForecast?brand=mobile_metric&query=' + quote(place))
        soup = BeautifulSoup(f.read(), convertEntities=BeautifulSoup.HTML_ENTITIES)
        f.close()

        if soup.body.center and soup.body.center.b.string == 'Search not found:':
            raise Weather.WeatherException(u'City not found')

        if soup.table.tr.th and soup.table.tr.th.string == 'Place: Temperature':
            places = []
            for td in soup.table.findAll('td'):
                places.append(td.find('a', href=re.compile('.*html$')).string)
            raise Weather.TooManyPlacesException(places)

        return soup

    def remote_weather(self, place):
        soup = self._get_page(place)
        tds = soup.table.table.findAll('td')

        values = {'place': tds[0].findAll('b')[1].string, 'time': tds[0].findAll('b')[0].string}
        for index, td in enumerate(tds[2::2]):
            values[self.labels[index]] = self._text(td)

        return values

    def remote_forecast(self, place):
        soup = self._get_page(place)
        forecasts = []

        for td in soup.findAll('table')[2].findAll('td', align='left'):
            day = td.b.string
            forecast = td.contents[2]
            forecasts.append('%s: %s' % (day, self._text(forecast)))

        return forecasts

    @match(r'^weather\s+(?:(?:for|at|in)\s+)?(.+)$')
    def weather(self, event, place):
        try:
            values = self.remote_weather(place)
            event.addresponse(u'In %(place)s at %(time)s: %(temp)s; Humidity: %(humidity)s; Wind: %(wind)s; Conditions: %(conditions)s; Sunrise/set: %(sunrise)s/%(sunset)s; Moonrise/set: %(moonrise)s/%(moonset)s' % values)
        except Weather.TooManyPlacesException, e:
            event.addresponse(u'Too many places match %s: %s' % (place, '; '.join(e.message)))
        except Weather.WeatherException, e:
            event.addresponse(e.message)

    @match(r'^forecast\s+(?:for\s+)?(.+)$')
    def forecast(self, event, place):
        try:
            event.addresponse(u', '.join(self.remote_forecast(place)))
        except Weather.TooManyPlacesException, e:
            event.addresponse(u'Too many places match %s: %s' % (place, '; '.join(e.message)))
        except Weather.WeatherException, e:
            event.addresponse(e.message)

# vi: set et sta sw=4 ts=4:<|MERGE_RESOLUTION|>--- conflicted
+++ resolved
@@ -83,14 +83,9 @@
         balls = self.za_re.findall(s)
         
         if len(balls) != 14:
-<<<<<<< HEAD
             event.addresponse(self.errors['balls'] % \
                 (14, len(balls), ", ".join(balls)))
             return
-=======
-            return event.addresponse(self.errors['balls'] % \
-                     (14, len(balls), u", ".join(balls)))
->>>>>>> e433afae
         
         r += u" ".join(balls[:6])
         r += u" (Bonus: %s), Lotto Plus: " % (balls[6], )
