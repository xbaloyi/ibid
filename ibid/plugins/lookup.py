--- conflicted
+++ resolved
@@ -189,11 +189,8 @@
             event.addresponse(choice(self.failure_messages) % event.sender)
         except HTTPError:
             event.addresponse(choice(self.failure_messages) % event.sender)
-<<<<<<< HEAD
-=======
         except BadStatusLine:
             event.addresponse(choice(self.failure_messages) % event.sender)
->>>>>>> f17e3d2e
 
     @match(r'^fml\s+categories$')
     def list_categories(self, event):
