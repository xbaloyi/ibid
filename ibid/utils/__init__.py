# Copyright (c) 2009-2011, Michael Gorven, Stefano Rivera
# Released under terms of the MIT/X/Expat Licence. See COPYING for details.
#
# The indefinite_article function follows an algorithm by Damian Conway
# as published in CPAN package Lingua-EN-Inflect-1.891 under the GNU GPL
# (version 1 or later) and Artistic License 1.0.

import codecs
from gzip import GzipFile
from htmlentitydefs import name2codepoint
from locale import getpreferredencoding
import logging
import os
import os.path
import re
import socket
from StringIO import StringIO
from sys import version_info
from threading import Lock
import time
from urllib import urlencode, quote
import urllib2
from urlparse import urlparse, urlunparse
import zlib
from subprocess import Popen, PIPE

import dateutil.parser
from dateutil.tz import tzlocal, tzutc
from pkg_resources import resource_exists, resource_filename

import ibid
from ibid.compat import defaultdict, json

log = logging.getLogger('utils')

def ago(delta, units=None):
    parts = []

    for unit, value in (
            ('year', delta.days/365), ('month', delta.days/30 % 12),
            ('day', delta.days % 30), ('hour', delta.seconds/3600),
            ('minute', delta.seconds/60 % 60), ('second', delta.seconds % 60),
            ('millisecond', delta.microseconds/1000)):
        if value > 0 and (unit != 'millisecond' or len(parts) == 0):
            parts.append('%s %s%s' % (value, unit, value != 1 and 's' or ''))
            if units and len(parts) >= units:
                break

    formatted =  ' and '.join(parts)
    return formatted.replace(' and ', ', ', len(parts)-2)

def decode_htmlentities(text):
    replace = lambda match: unichr(int(match.group(1)))
    text = re.sub("&#(\d+);", replace, text)

    replace = lambda match: match.group(1) in name2codepoint and unichr(name2codepoint[match.group(1)]) or match.group(0)
    text = re.sub("&(\w+);", replace, text)
    return text

downloads_in_progress = defaultdict(Lock)
def cacheable_download(url, cachefile, headers={}, timeout=60):
    """Download url to cachefile if it's modified since cachefile.
    Specify cachefile in the form pluginname/cachefile.
    Returns complete path to downloaded file."""

    downloads_in_progress[cachefile].acquire()
    try:
        f = _cacheable_download(url, cachefile, headers, timeout)
    finally:
        downloads_in_progress[cachefile].release()

    return f

def _cacheable_download(url, cachefile, headers={}, timeout=60):
    # We do allow absolute paths, for people who know what they are doing,
    # but the common use case should be pluginname/cachefile.
    if cachefile[0] not in (os.sep, os.altsep):
        cachedir = ibid.config.plugins.get('cachedir', None)
        if not cachedir:
            cachedir = os.path.join(ibid.options['base'], 'cache')
        elif cachedir[0] == "~":
            cachedir = os.path.expanduser(cachedir)
        cachedir = os.path.abspath(cachedir)

        plugindir = os.path.join(cachedir, os.path.dirname(cachefile))
        if not os.path.isdir(plugindir):
            os.makedirs(plugindir)

        cachefile = os.path.join(cachedir, cachefile)

    exists = os.path.isfile(cachefile)

    req = urllib2.Request(iri_to_uri(url))
    for name, value in headers.iteritems():
        req.add_header(name, value)
    if not req.has_header('user-agent'):
        req.add_header('User-Agent', 'Ibid/' + (ibid_version() or 'dev'))

    if exists:
        if os.path.isfile(cachefile + '.etag'):
            f = file(cachefile + '.etag', 'r')
            req.add_header("If-None-Match", f.readline().strip())
            f.close()
        else:
            modified = os.path.getmtime(cachefile)
            modified = time.strftime("%a, %d %b %Y %H:%M:%S GMT", time.gmtime(modified))
            req.add_header("If-Modified-Since", modified)

    kwargs = {}
    if version_info[1] >= 6:
        kwargs['timeout'] = timeout
    else:
        socket.setdefaulttimeout(timeout)
    try:
        try:
            connection = urllib2.urlopen(req, **kwargs)
        except urllib2.HTTPError, e:
            if e.code == 304 and exists:
                return cachefile
            else:
                raise
    finally:
        if version_info[1] < 6:
            socket.setdefaulttimeout(None)

    data = connection.read()

    compression = connection.headers.get('content-encoding')
    if compression:
        if compression.lower() == "deflate":
            try:
                data = zlib.decompress(data)
            except zlib.error:
                data = zlib.decompress(data, -zlib.MAX_WBITS)
        elif compression.lower() == "gzip":
            compressedstream = StringIO(data)
            gzipper = GzipFile(fileobj=compressedstream)
            data = gzipper.read()

    etag = connection.headers.get('etag')
    if etag:
        f = file(cachefile + '.etag', 'w')
        f.write(etag + '\n')
        f.close()

    outfile = file(cachefile, 'wb')
    outfile.write(data)
    outfile.close()

    return cachefile

def file_in_path(program):
    path = os.environ.get("PATH", os.defpath).split(os.pathsep)
    path = [os.path.join(dir, program) for dir in path]
    path = [True for file in path if os.path.isfile(file)]
    return bool(path)

def unicode_output(output, errors="strict"):
    return unicode(output, getpreferredencoding(), errors)

def ibid_version():
    try:
        from pkg_resources import get_distribution, DistributionNotFound
        try:
            package = get_distribution('Ibid')
            if package and hasattr(package, 'version'):
                return package.version
        except DistributionNotFound:
            pass
    except ImportError:
        pass

def format_date(timestamp, length='datetime', tolocaltime=True):
    "Format a UTC date for displaying in a response"

    defaults = {
            u'datetime_format': u'%Y-%m-%d %H:%M:%S %Z',
            u'date_format': u'%Y-%m-%d',
            u'time_format': u'%H:%M:%S %Z',
    }

    length += '_format'
    format = ibid.config.plugins.get(length, defaults[length])

    if tolocaltime:
        if timestamp.tzinfo is None:
            timestamp = timestamp.replace(tzinfo=tzutc())
        timestamp = timestamp.astimezone(tzlocal())

    return unicode(timestamp.strftime(format.encode('utf8')), 'utf8')

def parse_timestamp(timestamp):
    "Parse a machine timestamp, convert to UTC, strip timezone"
    dt = dateutil.parser.parse(timestamp)
    if dt.tzinfo:
        dt = dt.astimezone(tzutc())
        dt = dt.replace(tzinfo=None)
    return dt

class JSONException(Exception):
    pass

def iri_to_uri(url):
    "Expand an IDN hostname and UTF-8 encode the path of a unicode URL"
    parts = list(urlparse(url))
    username, passwd, host, port = re.match(
        r'^(?:(.*)(?::(.*))?@)?(.*)(?::(.*))?$', parts[1]).groups()
    parts[1] = ''
    if username:
        parts[1] = quote(username.encode('utf-8'))
        if passwd:
            parts[1] += ':' + quote(passwd.encode('utf-8'))
        parts[1] += '@'
    if host:
        if parts[0].lower() in ('http', 'https', 'ftp'):
            parts[1] += host.encode('idna')
        else:
            parts[1] += quote(host.encode('utf-8'))
    if port:
        parts[1] += ':' + quote(port.encode('utf-8'))

    parts[2] = quote(parts[2].encode('utf-8'), '/%')
    return urlunparse(parts).encode('utf-8')

_url_regex = None

def url_regex():
    global _url_regex
    if _url_regex is not None:
        return _url_regex

    tldfile = locate_resource('ibid', 'data/tlds-alpha-by-domain.txt')
    if tldfile:
        f = file(tldfile, 'r')
        tlds = [tld.strip().lower() for tld in f.readlines()
                if not tld.startswith('#')]
        f.close()
    else:
        log.warning(u"Couldn't open TLD list, falling back to minimal default")
        tlds = 'com.org.net.za'.split('.')

    _url_regex = (
        r'(?:\w+://|(?:www|ftp)\.)\S+?' # Match an explicit URL or guess by www.
        r'|[^@\s:/]+\.(?:%s)(?:/\S*?)?' # Guess at the URL based on TLD
    ) % '|'.join(tlds)

    return _url_regex

def is_url(url):
    return re.match('^' + url_regex() + '$', url, re.I) is not None

def generic_webservice(url, params={}, headers={}):
    "Retreive data from a webservice"

    for key in params:
        if isinstance(params[key], unicode):
            params[key] = params[key].encode('utf-8')

    if params:
        url = iri_to_uri(url) + '?' + urlencode(params)

    req = urllib2.Request(url, headers=headers)
    if not req.has_header('user-agent'):
        req.add_header('User-Agent', 'Ibid/' + (ibid_version() or 'dev'))

    f = urllib2.urlopen(req)
    data = f.read()
    f.close()
    return data

def json_webservice(url, params={}, headers={}):
    "Request data from a JSON webservice, and deserialise"

    data = generic_webservice(url, params, headers)
    try:
        return json.loads(data)
    except ValueError, e:
        raise JSONException(e)

def human_join(items, separator=u',', conjunction=u'and'):
    "Create a list like: a, b, c and d"
    items = list(items)
    separator += u' '
    return ((u' %s ' % conjunction)
            .join(filter(None, [separator.join(items[:-1])] + items[-1:])))

def plural(count, singular, plural):
    "Return singular or plural depending on count"
<<<<<<< HEAD
    if abs(count) == 1:
=======
    if count == 1:
>>>>>>> 7d36aa2f
        return singular
    return plural

def locate_resource(path, filename):
    "Locate a resource either within the botdir or the source tree"
    fspath = os.path.join(*(
        [ibid.options['base']] + path.split('.') + [filename]
    ))
    if os.path.exists(fspath):
        return fspath
    if not resource_exists(path, filename):
        return None
    return resource_filename(path, filename)

def get_process_output(command, input=None):
    process = Popen(command, stdin=PIPE, stdout=PIPE, stderr=PIPE)
    output, error = process.communicate(input)
    code = process.wait()
    return output, error, code

def indefinite_article(noun_phrase):
    # algorithm adapted from CPAN package Lingua-EN-Inflect-1.891 by Damian Conway
    m = re.search('\w+', noun_phrase, re.UNICODE)
    if m:
        word = m.group(0)
    else:
        return u'an'

    wordi = word.lower()
    for anword in ('euler', 'heir', 'honest', 'hono'):
        if wordi.startswith(anword):
            return u'an'

    if wordi.startswith('hour') and not wordi.startswith('houri'):
        return u'an'

    if len(word) == 1:
        if wordi in 'aedhilmnorsx':
            return u'an'
        else:
            return u'a'

    if re.match(r'(?!FJO|[HLMNS]Y.|RY[EO]|SQU|'
                  r'(F[LR]?|[HL]|MN?|N|RH?|S[CHKLMNPTVW]?|X(YL)?)[AEIOU])'
                  r'[FHLMNRSX][A-Z]', word):
        return u'an'

    for regex in (r'^e[uw]', r'^onc?e\b',
                    r'^uni([^nmd]|mo)','^u[bcfhjkqrst][aeiou]'):
        if re.match(regex, wordi):
            return u'a'

    # original regex was /^U[NK][AIEO]?/ but that matches UK, UN, etc.
    if re.match('^U[NK][AIEO]', word):
        return u'a'
    elif word == word.upper():
        if wordi[0] in 'aedhilmnorsx':
            return u'an'
        else:
            return u'a'

    if wordi[0] in 'aeiou':
        return u'an'

    if re.match(r'^y(b[lor]|cl[ea]|fere|gg|p[ios]|rou|tt)', wordi):
        return u'an'
    else:
        return u'a'

def get_country_codes():
    filename = cacheable_download(
            'http://www.iso.org/iso/list-en1-semic-3.txt',
            'lookup/iso-3166-1_list_en.txt')

    f = codecs.open(filename, 'r', 'ISO-8859-1')
    countries = {
        u'AC': u'Ascension Island',
        u'UK': u'United Kingdom',
        u'SU': u'Soviet Union',
        u'EU': u'European Union',
        u'TP': u'East Timor',
        u'YU': u'Yugoslavia',
    }

    started = False
    for line in f:
        line = line.strip()
        if started and ';' in line:
            country, code = line.split(u';')
            if u',' in country:
                country = u' '.join(reversed(country.split(u',', 1)))
            country = country.title()
            countries[code] = country
        elif line == u'':
            started = True

    f.close()

    return countries

def identity_name (event, identity):
    if event.identity == identity.id:
        return u'you'
    elif event.source == identity.source:
        return identity.identity
    else:
        return u'%s on %s' % (identity.identity, identity.source)

# vi: set et sta sw=4 ts=4:<|MERGE_RESOLUTION|>--- conflicted
+++ resolved
@@ -286,11 +286,7 @@
 
 def plural(count, singular, plural):
     "Return singular or plural depending on count"
-<<<<<<< HEAD
     if abs(count) == 1:
-=======
-    if count == 1:
->>>>>>> 7d36aa2f
         return singular
     return plural
 
