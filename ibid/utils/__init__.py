--- conflicted
+++ resolved
@@ -278,14 +278,13 @@
     code = process.wait()
     return output, error, code
 
-<<<<<<< HEAD
 def indefinite_article(noun_phrase):
     if noun_phrase[0] in u'aeiou' or (noun_phrase[0] == u'y'
                                      and noun_phrase[1] not in u'aeiou'):
         return u'an'
     else:
         return u'a'
-=======
+
 def get_country_codes():
     filename = cacheable_download(
             'http://www.iso.org/iso/list-en1-semic-3.txt',
@@ -316,6 +315,5 @@
     f.close()
 
     return countries
->>>>>>> 29612092
 
 # vi: set et sta sw=4 ts=4: