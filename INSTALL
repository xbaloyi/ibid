Installation Instructions for Debian/Ubuntu Systems:

Add the Ibid PPA to your APT sources:
# echo deb http://ppa.launchpad.net/ibid-dev/ppa/ubuntu `lsb_release -c | cut -f2` main > /etc/apt/sources.list.d/ibid

Install required modules:
# apt-get install python-virtualenv python-soappy python-twisted \
   python-configobj python-sqllite2 python-feedparser \
   python-httplib2 python-beautifulsoup python-dictclient \
   python-imdbpy python-dns pysilc python-pinder

Switch to the user ibid will be running as.
Set up a virtual Python environment
(this will create a directory called ibid):
$ virtualenv ibid
$ source ibid/bin/activate

Change directory to where you extracted Ibid.

Set up any dependancies:
$ ./setup.py install

Set up your bot:
$ ibid-setup
$ mkdir logs

Run your bot:
$ ibid

Other things we recommend:
* Install a dictd on localhost for the dict plugin
<<<<<<< HEAD
* Install GNU units for the unit conversion plugin (debian/ubuntu package "units")
=======
* Install bc (debian/ubuntu package "bc") for "bc" calculations
>>>>>>> f0e668fa
<|MERGE_RESOLUTION|>--- conflicted
+++ resolved
@@ -28,9 +28,6 @@
 $ ibid
 
 Other things we recommend:
-* Install a dictd on localhost for the dict plugin
-<<<<<<< HEAD
-* Install GNU units for the unit conversion plugin (debian/ubuntu package "units")
-=======
-* Install bc (debian/ubuntu package "bc") for "bc" calculations
->>>>>>> f0e668fa
+* Install a dictd on localhost for the dict plugin (debian/ubuntu package "dictd")
+* Install GNU units for the unit conversion plugin ("units")
+* Install bc for "bc" calculations ("bc")