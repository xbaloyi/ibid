--- conflicted
+++ resolved
@@ -8,13 +8,9 @@
 Install required modules:
 # aptitude install python-virtualenv python-soappy python-twisted \
    python-configobj python-sqllite2 python-feedparser \
-<<<<<<< HEAD
-   python-httplib2 python-html5lib python-dictclient \
-=======
-   python-beautifulsoup python-dictclient \
->>>>>>> 1fb07430
-   python-imdbpy python-dns python-simplejson \
-   python-jinja python-pysilc python-pinder
+   python-html5lib python-dictclient python-imdbpy \
+   python-dns python-simplejson python-jinja \
+   python-pysilc python-pinder
 
 Switch to the user ibid will be running as.
 $ export PYTHONPATH=.
