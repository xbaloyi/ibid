#!/usr/bin/env python
# Copyright (c) 2008-2010 Michael Gorven
# Released under terms of the MIT/X/Expat Licence. See COPYING for details.

from sys import version_info, argv

from setuptools import setup

install_requires=[
    'BeautifulSoup',
    'dnspython',
    'feedparser',
<<<<<<< HEAD
    'wokkel',
    'SOAPpy',
=======
    'html2text',
    'html5lib',
    'jinja',
>>>>>>> 36cd0754
    'pyopenssl',
    'pysqlite',
    'python-dateutil',
    'SOAPpy',
    'SQLAlchemy>=0.5', # Works with >=0.4.6 except on OS X
    'Twisted',
    'wokkel==0.4',
]

if version_info[0] == 2 and version_info[1] < 6:
    install_requires.append('simplejson')
if version_info[0] == 2 and version_info[1] < 5:
    install_requires.append('cElementTree')

if argv[1:] == ['install', '--no-dependencies']:
    argv.pop()
    install_requires = None

setup(
    name='Ibid',
    version='0.0',
    description='Multi-protocol general purpose chat bot',
    url='http://ibid.omnia.za.net/',
    keywords='chat bot irc jabber twisted messaging',
    author='Ibid Developers',
    author_email='ibid@omnia.za.net',
    license='MIT',
    py_modules=['ibid'],
    install_requires=install_requires,
    extras_require = {
        'imdb': ['imdbpy'],
        'memory': ['objgraph'],
        'asciiart': ['python-aalib'],
    },
    dependency_links=[
        'http://ibid.omnia.za.net/eggs/',
        'http://wokkel.ik.nu/downloads',
    ],
    packages=['ibid', 'tracibid', 'twisted', 'contrib', 'factpacks'],
    entry_points={
        'trac.plugins': ['tracibid = tracibid.notifier'],
    },
    scripts=[
        'scripts/ibid',
        'scripts/ibid-db',
        'scripts/ibid-plugin',
        'scripts/ibid-setup',
        'scripts/ibid-factpack',
        'scripts/ibid-pb-client',
        'scripts/ibid-knab-import',
        'scripts/ibid.tac',
    ],

    include_package_data=True,
    zip_safe=False,
)

# vi: set et sta sw=4 ts=4:<|MERGE_RESOLUTION|>--- conflicted
+++ resolved
@@ -10,21 +10,16 @@
     'BeautifulSoup',
     'dnspython',
     'feedparser',
-<<<<<<< HEAD
-    'wokkel',
-    'SOAPpy',
-=======
     'html2text',
     'html5lib',
     'jinja',
->>>>>>> 36cd0754
     'pyopenssl',
     'pysqlite',
     'python-dateutil',
     'SOAPpy',
     'SQLAlchemy>=0.5', # Works with >=0.4.6 except on OS X
     'Twisted',
-    'wokkel==0.4',
+    'wokkel',
 ]
 
 if version_info[0] == 2 and version_info[1] < 6:
